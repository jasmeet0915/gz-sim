cmake_minimum_required(VERSION 3.10.2 FATAL_ERROR)

project(gz-sim-each-performance)

find_package(gz-sim8 QUIET REQUIRED)

add_executable(each each.cc)
target_link_libraries(each
<<<<<<< HEAD
  gz-sim8::core)
=======
  gz-sim7::core)
>>>>>>> 64c01fd3
<|MERGE_RESOLUTION|>--- conflicted
+++ resolved
@@ -6,8 +6,4 @@
 
 add_executable(each each.cc)
 target_link_libraries(each
-<<<<<<< HEAD
-  gz-sim8::core)
-=======
-  gz-sim7::core)
->>>>>>> 64c01fd3
+  gz-sim8::core)