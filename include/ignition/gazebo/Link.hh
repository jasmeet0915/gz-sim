/*
 * Copyright (C) 2022 Open Source Robotics Foundation
 *
 * Licensed under the Apache License, Version 2.0 (the "License");
 * you may not use this file except in compliance with the License.
 * You may obtain a copy of the License at
 *
 *     http://www.apache.org/licenses/LICENSE-2.0
 *
 * Unless required by applicable law or agreed to in writing, software
 * distributed under the License is distributed on an "AS IS" BASIS,
 * WITHOUT WARRANTIES OR CONDITIONS OF ANY KIND, either express or implied.
 * See the License for the specific language governing permissions and
 * limitations under the License.
 *
 */

<<<<<<< HEAD
#include <memory>
#include <optional>
#include <string>
#include <vector>

#include <ignition/math/Pose3.hh>
#include <ignition/math/Quaternion.hh>
#include <ignition/math/Vector3.hh>

#include <ignition/gazebo/config.hh>
#include <ignition/gazebo/EntityComponentManager.hh>
#include <ignition/gazebo/Export.hh>
#include <ignition/gazebo/Model.hh>
#include <ignition/gazebo/Types.hh>

namespace ignition
{
  namespace gazebo
  {
    // Inline bracket to help doxygen filtering.
    inline namespace IGNITION_GAZEBO_VERSION_NAMESPACE {
    // Forward declarations.
    class IGNITION_GAZEBO_HIDDEN LinkPrivate;
    //
    /// \class Link Link.hh ignition/gazebo/Link.hh
    /// \brief This class provides wrappers around entities and components
    /// which are more convenient and straight-forward to use than dealing
    /// with the `EntityComponentManager` directly.
    /// All the functions provided here are meant to be used with a link
    /// entity.
    ///
    /// For example, given a link's entity, to find the value of its
    /// name component, one could use the entity-component manager (`ecm`)
    /// directly as follows:
    ///
    ///     std::string name = ecm.Component<components::Name>(entity)->Data();
    ///
    /// Using this class however, the same information can be obtained with
    /// a simpler function call:
    ///
    ///    Link link(entity);
    ///    std::string name = link.Name(ecm);
    ///
    class IGNITION_GAZEBO_VISIBLE Link
    {
      /// \brief Constructor
      /// \param[in] _entity Link entity
      public: explicit Link(gazebo::Entity _entity = kNullEntity);

      /// \brief Copy constructor
      /// \param[in] _link Link to copy.
      public: Link(const Link &_link);

      /// \brief Move constructor
      /// \param[in] _link Link to move.
      public: Link(Link &&_link) noexcept;

      /// \brief Move assignment operator.
      /// \param[in] _link Link component to move.
      /// \return Reference to this.
      public: Link &operator=(Link &&_link) noexcept;

      /// \brief Copy assignment operator.
      /// \param[in] _link Link to copy.
      /// \return Reference to this.
      public: Link &operator=(const Link &_link);

      /// \brief Destructor
      public: ~Link();

      /// \brief Get the entity which this Link is related to.
      /// \return Link entity.
      public: gazebo::Entity Entity() const;

      /// \brief Reset Entity to a new one
      /// \param[in] _newEntity New link entity.
      public: void ResetEntity(gazebo::Entity _newEntity);

      /// \brief Check whether this link correctly refers to an entity that
      /// has a components::Link.
      /// \param[in] _ecm Entity-component manager.
      /// \return True if it's a valid link in the manager.
      public: bool Valid(const EntityComponentManager &_ecm) const;

      /// \brief Get the link's unscoped name.
      /// \param[in] _ecm Entity-component manager.
      /// \return Link's name or nullopt if the entity does not have a
      /// components::Name component
      public: std::optional<std::string> Name(
          const EntityComponentManager &_ecm) const;

      /// \brief Get the parent model
      /// \param[in] _ecm Entity-component manager.
      /// \return Parent Model or nullopt if the entity does not have a
      /// components::ParentEntity component.
      public: std::optional<Model> ParentModel(
          const EntityComponentManager &_ecm) const;

      /// \brief Check if this is the canonical link.
      /// \param[in] _ecm Entity-component manager.
      /// \return True if it is the canonical link.
      public: bool IsCanonical(const EntityComponentManager &_ecm) const;

      /// \brief Get whether this link has wind enabled.
      /// \param[in] _ecm Entity-component manager.
      /// \return True if wind mode is on.
      public: bool WindMode(const EntityComponentManager &_ecm) const;

      /// \brief Get the ID of a collision entity which is an immediate child of
      /// this link.
      /// \param[in] _ecm Entity-component manager.
      /// \param[in] _name Collision name.
      /// \return Collision entity.
      public: gazebo::Entity CollisionByName(const EntityComponentManager &_ecm,
          const std::string &_name) const;

      /// \brief Get the ID of a visual entity which is an immediate child of
      /// this link.
      /// \param[in] _ecm Entity-component manager.
      /// \param[in] _name Visual name.
      /// \return Visual entity.
      public: gazebo::Entity VisualByName(const EntityComponentManager &_ecm,
          const std::string &_name) const;

      /// \brief Get all collisions which are immediate children of this link.
      /// \param[in] _ecm Entity-component manager.
      /// \return All collisions in this link.
      public: std::vector<gazebo::Entity> Collisions(
          const EntityComponentManager &_ecm) const;

      /// \brief Get all visuals which are immediate children of this link.
      /// \param[in] _ecm Entity-component manager.
      /// \return All visuals in this link.
      public: std::vector<gazebo::Entity> Visuals(
          const EntityComponentManager &_ecm) const;

      /// \brief Get the number of collisions which are immediate children of
      /// this link.
      /// \param[in] _ecm Entity-component manager.
      /// \return Number of collisions in this link.
      public: uint64_t CollisionCount(const EntityComponentManager &_ecm) const;

      /// \brief Get the number of visuals which are immediate children of this
      /// link.
      /// \param[in] _ecm Entity-component manager.
      /// \return Number of visuals in this link.
      public: uint64_t VisualCount(const EntityComponentManager &_ecm) const;

      /// \brief Get the pose of the link frame in the world coordinate frame.
      /// \param[in] _ecm Entity-component manager.
      /// \return Absolute Pose of the link or nullopt if the entity does not
      /// have a components::WorldPose component.
      public: std::optional<math::Pose3d> WorldPose(
          const EntityComponentManager &_ecm) const;

      /// \brief Get the world pose of the link inertia.
      /// \param[in] _ecm Entity-component manager.
      /// \return Inertial pose in world frame or nullopt if the
      /// link does not have the components components::WorldPose and
      /// components::Inertial.
      public: std::optional<math::Pose3d> WorldInertialPose(
          const EntityComponentManager &_ecm) const;

      /// \brief Get the linear velocity at the origin of of the link frame
      /// expressed in the world frame, using an offset expressed in a
      /// body-fixed frame. If no offset is given, the velocity at the origin of
      /// the Link frame will be returned.
      /// \param[in] _ecm Entity-component manager.
      /// \return Linear velocity of the link or nullopt if the velocity checks
      /// aren't enabled.
      /// \sa EnableVelocityChecks
      public: std::optional<math::Vector3d> WorldLinearVelocity(
          const EntityComponentManager &_ecm) const;

      /// \brief Get the linear velocity of a point on the body in the world
      /// frame, using an offset expressed in a body-fixed frame.
      /// \param[in] _ecm Entity-component manager.
      /// \param[in] _offset Offset of the point from the origin of the Link
      /// frame, expressed in the body-fixed frame.
      /// \return Linear velocity of the point on the body or nullopt if
      /// velocity checks aren't enabled.
      /// \sa EnableVelocityChecks
      public: std::optional<math::Vector3d> WorldLinearVelocity(
          const EntityComponentManager &_ecm,
          const math::Vector3d &_offset) const;

      /// \brief Get the angular velocity of the link in the world frame
      /// \param[in] _ecm Entity-component manager.
      /// \return Angular velocity of the link or nullopt if velocity checks
      /// aren't enabled.
      /// \sa EnableVelocityChecks
      public: std::optional<math::Vector3d> WorldAngularVelocity(
          const EntityComponentManager &_ecm) const;

      /// \brief By default, Gazebo will not report velocities for a link, so
      /// functions like `WorldLinearVelocity` will return nullopt. This
      /// function can be used to enable all velocity checks.
      /// \param[in] _ecm Mutable reference to the ECM.
      /// \param[in] _enable True to enable checks, false to disable. Defaults
      /// to true.
      public: void EnableVelocityChecks(EntityComponentManager &_ecm,
          bool _enable = true) const;

      /// \brief Set the linear velocity on this link. If this is set, wrenches
      /// on this link will be ignored for the current time step.
      /// \param[in] _ecm Entity Component manager.
      /// \param[in] _vel Linear velocity to set in Link's Frame.
      public: void SetLinearVelocity(EntityComponentManager &_ecm,
          const math::Vector3d &_vel) const;


      /// \brief Set the angular velocity on this link. If this is set, wrenches
      /// on this link will be ignored for the current time step.
      /// \param[in] _ecm Entity Component manager.
      /// \param[in] _vel Angular velocity to set in Link's Frame.
      public: void SetAngularVelocity(EntityComponentManager &_ecm,
          const math::Vector3d &_vel) const;

      /// \brief Get the angular acceleration of the body in the world frame.
      /// \param[in] _ecm Entity-component manager.
      /// \return Angular acceleration of the body in the world frame or
      /// nullopt if acceleration checks aren't enabled.
      /// \sa EnableAccelerationChecks
      public: std::optional<math::Vector3d> WorldAngularAcceleration(
          const EntityComponentManager &_ecm) const;

      /// \brief Get the linear acceleration of the body in the world frame.
      /// \param[in] _ecm Entity-component manager.
      /// \return Linear acceleration of the body in the world frame or nullopt
      /// if acceleration checks aren't enabled.
      /// \sa EnableAccelerationChecks
      public: std::optional<math::Vector3d> WorldLinearAcceleration(
          const EntityComponentManager &_ecm) const;

      /// \brief By default, Gazebo will not report accelerations for a link, so
      /// functions like `WorldLinearAcceleration` will return nullopt. This
      /// function can be used to enable all acceleration checks.
      /// \param[in] _ecm Mutable reference to the ECM.
      /// \param[in] _enable True to enable checks, false to disable. Defaults
      /// to true.
      public: void EnableAccelerationChecks(EntityComponentManager &_ecm,
          bool _enable = true) const;

      /// \brief Get the inertia matrix in the world frame.
      /// \param[in] _ecm Entity-component manager.
      /// \return Inertia matrix in world frame, returns nullopt if link
      /// does not have components components::Inertial and
      /// components::WorldPose.
      public: std::optional<math::Matrix3d> WorldInertiaMatrix(
          const EntityComponentManager &_ecm) const;

      /// \brief Get the rotational and translational kinetic energy of the
      /// link with respect to the world frame.
      /// \param[in] _ecm Entity-component manager.
      /// \return Kinetic energy in world frame, returns nullopt if link
      /// does not have components components::Inertial,
      /// components::WorldAngularVelocity, components::WorldLinearVelocity,
      /// and components::WorldPose.
      public: std::optional<double> WorldKineticEnergy(
          const EntityComponentManager &_ecm) const;

      /// \brief Add a force expressed in world coordinates and applied at the
      /// center of mass of the link.
      /// \param[in] _ecm Mutable Entity-component manager.
      /// \param[in] _force Force to be applied expressed in world coordinates
      public: void AddWorldForce(EntityComponentManager &_ecm,
                                 const math::Vector3d &_force) const;

      /// \brief Add a force expressed in world coordinates and applied at
      /// an offset from the center of mass of the link.
      /// \param[in] _ecm Mutable Entity-component manager.
      /// \param[in] _force Force to be applied expressed in world coordinates
      /// \param[in] _position The point of application of the force expressed
      /// in the link-fixed frame.
      public: void AddWorldForce(EntityComponentManager &_ecm,
                                 const math::Vector3d &_force,
                                 const math::Vector3d &_position) const;

      /// \brief Add a wrench expressed in world coordinates and applied to
      /// the link at the link's origin. This wrench is applied for one
      /// simulation step.
      /// \param[in] _ecm Mutable Entity-component manager.
      /// \param[in] _force Force to be applied expressed in world coordinates
      /// \param[in] _torque Torque to be applied expressed in world coordinates
      public: void AddWorldWrench(EntityComponentManager &_ecm,
                                 const math::Vector3d &_force,
                                 const math::Vector3d &_torque) const;

      /// \brief Pointer to private data.
      private: std::unique_ptr<LinkPrivate> dataPtr;
    };
    }
  }
}
#endif
=======
#include <gz/sim/Link.hh>
#include <ignition/gazebo/config.hh>
>>>>>>> a2a2c856
<|MERGE_RESOLUTION|>--- conflicted
+++ resolved
@@ -15,303 +15,5 @@
  *
  */
 
-<<<<<<< HEAD
-#include <memory>
-#include <optional>
-#include <string>
-#include <vector>
-
-#include <ignition/math/Pose3.hh>
-#include <ignition/math/Quaternion.hh>
-#include <ignition/math/Vector3.hh>
-
-#include <ignition/gazebo/config.hh>
-#include <ignition/gazebo/EntityComponentManager.hh>
-#include <ignition/gazebo/Export.hh>
-#include <ignition/gazebo/Model.hh>
-#include <ignition/gazebo/Types.hh>
-
-namespace ignition
-{
-  namespace gazebo
-  {
-    // Inline bracket to help doxygen filtering.
-    inline namespace IGNITION_GAZEBO_VERSION_NAMESPACE {
-    // Forward declarations.
-    class IGNITION_GAZEBO_HIDDEN LinkPrivate;
-    //
-    /// \class Link Link.hh ignition/gazebo/Link.hh
-    /// \brief This class provides wrappers around entities and components
-    /// which are more convenient and straight-forward to use than dealing
-    /// with the `EntityComponentManager` directly.
-    /// All the functions provided here are meant to be used with a link
-    /// entity.
-    ///
-    /// For example, given a link's entity, to find the value of its
-    /// name component, one could use the entity-component manager (`ecm`)
-    /// directly as follows:
-    ///
-    ///     std::string name = ecm.Component<components::Name>(entity)->Data();
-    ///
-    /// Using this class however, the same information can be obtained with
-    /// a simpler function call:
-    ///
-    ///    Link link(entity);
-    ///    std::string name = link.Name(ecm);
-    ///
-    class IGNITION_GAZEBO_VISIBLE Link
-    {
-      /// \brief Constructor
-      /// \param[in] _entity Link entity
-      public: explicit Link(gazebo::Entity _entity = kNullEntity);
-
-      /// \brief Copy constructor
-      /// \param[in] _link Link to copy.
-      public: Link(const Link &_link);
-
-      /// \brief Move constructor
-      /// \param[in] _link Link to move.
-      public: Link(Link &&_link) noexcept;
-
-      /// \brief Move assignment operator.
-      /// \param[in] _link Link component to move.
-      /// \return Reference to this.
-      public: Link &operator=(Link &&_link) noexcept;
-
-      /// \brief Copy assignment operator.
-      /// \param[in] _link Link to copy.
-      /// \return Reference to this.
-      public: Link &operator=(const Link &_link);
-
-      /// \brief Destructor
-      public: ~Link();
-
-      /// \brief Get the entity which this Link is related to.
-      /// \return Link entity.
-      public: gazebo::Entity Entity() const;
-
-      /// \brief Reset Entity to a new one
-      /// \param[in] _newEntity New link entity.
-      public: void ResetEntity(gazebo::Entity _newEntity);
-
-      /// \brief Check whether this link correctly refers to an entity that
-      /// has a components::Link.
-      /// \param[in] _ecm Entity-component manager.
-      /// \return True if it's a valid link in the manager.
-      public: bool Valid(const EntityComponentManager &_ecm) const;
-
-      /// \brief Get the link's unscoped name.
-      /// \param[in] _ecm Entity-component manager.
-      /// \return Link's name or nullopt if the entity does not have a
-      /// components::Name component
-      public: std::optional<std::string> Name(
-          const EntityComponentManager &_ecm) const;
-
-      /// \brief Get the parent model
-      /// \param[in] _ecm Entity-component manager.
-      /// \return Parent Model or nullopt if the entity does not have a
-      /// components::ParentEntity component.
-      public: std::optional<Model> ParentModel(
-          const EntityComponentManager &_ecm) const;
-
-      /// \brief Check if this is the canonical link.
-      /// \param[in] _ecm Entity-component manager.
-      /// \return True if it is the canonical link.
-      public: bool IsCanonical(const EntityComponentManager &_ecm) const;
-
-      /// \brief Get whether this link has wind enabled.
-      /// \param[in] _ecm Entity-component manager.
-      /// \return True if wind mode is on.
-      public: bool WindMode(const EntityComponentManager &_ecm) const;
-
-      /// \brief Get the ID of a collision entity which is an immediate child of
-      /// this link.
-      /// \param[in] _ecm Entity-component manager.
-      /// \param[in] _name Collision name.
-      /// \return Collision entity.
-      public: gazebo::Entity CollisionByName(const EntityComponentManager &_ecm,
-          const std::string &_name) const;
-
-      /// \brief Get the ID of a visual entity which is an immediate child of
-      /// this link.
-      /// \param[in] _ecm Entity-component manager.
-      /// \param[in] _name Visual name.
-      /// \return Visual entity.
-      public: gazebo::Entity VisualByName(const EntityComponentManager &_ecm,
-          const std::string &_name) const;
-
-      /// \brief Get all collisions which are immediate children of this link.
-      /// \param[in] _ecm Entity-component manager.
-      /// \return All collisions in this link.
-      public: std::vector<gazebo::Entity> Collisions(
-          const EntityComponentManager &_ecm) const;
-
-      /// \brief Get all visuals which are immediate children of this link.
-      /// \param[in] _ecm Entity-component manager.
-      /// \return All visuals in this link.
-      public: std::vector<gazebo::Entity> Visuals(
-          const EntityComponentManager &_ecm) const;
-
-      /// \brief Get the number of collisions which are immediate children of
-      /// this link.
-      /// \param[in] _ecm Entity-component manager.
-      /// \return Number of collisions in this link.
-      public: uint64_t CollisionCount(const EntityComponentManager &_ecm) const;
-
-      /// \brief Get the number of visuals which are immediate children of this
-      /// link.
-      /// \param[in] _ecm Entity-component manager.
-      /// \return Number of visuals in this link.
-      public: uint64_t VisualCount(const EntityComponentManager &_ecm) const;
-
-      /// \brief Get the pose of the link frame in the world coordinate frame.
-      /// \param[in] _ecm Entity-component manager.
-      /// \return Absolute Pose of the link or nullopt if the entity does not
-      /// have a components::WorldPose component.
-      public: std::optional<math::Pose3d> WorldPose(
-          const EntityComponentManager &_ecm) const;
-
-      /// \brief Get the world pose of the link inertia.
-      /// \param[in] _ecm Entity-component manager.
-      /// \return Inertial pose in world frame or nullopt if the
-      /// link does not have the components components::WorldPose and
-      /// components::Inertial.
-      public: std::optional<math::Pose3d> WorldInertialPose(
-          const EntityComponentManager &_ecm) const;
-
-      /// \brief Get the linear velocity at the origin of of the link frame
-      /// expressed in the world frame, using an offset expressed in a
-      /// body-fixed frame. If no offset is given, the velocity at the origin of
-      /// the Link frame will be returned.
-      /// \param[in] _ecm Entity-component manager.
-      /// \return Linear velocity of the link or nullopt if the velocity checks
-      /// aren't enabled.
-      /// \sa EnableVelocityChecks
-      public: std::optional<math::Vector3d> WorldLinearVelocity(
-          const EntityComponentManager &_ecm) const;
-
-      /// \brief Get the linear velocity of a point on the body in the world
-      /// frame, using an offset expressed in a body-fixed frame.
-      /// \param[in] _ecm Entity-component manager.
-      /// \param[in] _offset Offset of the point from the origin of the Link
-      /// frame, expressed in the body-fixed frame.
-      /// \return Linear velocity of the point on the body or nullopt if
-      /// velocity checks aren't enabled.
-      /// \sa EnableVelocityChecks
-      public: std::optional<math::Vector3d> WorldLinearVelocity(
-          const EntityComponentManager &_ecm,
-          const math::Vector3d &_offset) const;
-
-      /// \brief Get the angular velocity of the link in the world frame
-      /// \param[in] _ecm Entity-component manager.
-      /// \return Angular velocity of the link or nullopt if velocity checks
-      /// aren't enabled.
-      /// \sa EnableVelocityChecks
-      public: std::optional<math::Vector3d> WorldAngularVelocity(
-          const EntityComponentManager &_ecm) const;
-
-      /// \brief By default, Gazebo will not report velocities for a link, so
-      /// functions like `WorldLinearVelocity` will return nullopt. This
-      /// function can be used to enable all velocity checks.
-      /// \param[in] _ecm Mutable reference to the ECM.
-      /// \param[in] _enable True to enable checks, false to disable. Defaults
-      /// to true.
-      public: void EnableVelocityChecks(EntityComponentManager &_ecm,
-          bool _enable = true) const;
-
-      /// \brief Set the linear velocity on this link. If this is set, wrenches
-      /// on this link will be ignored for the current time step.
-      /// \param[in] _ecm Entity Component manager.
-      /// \param[in] _vel Linear velocity to set in Link's Frame.
-      public: void SetLinearVelocity(EntityComponentManager &_ecm,
-          const math::Vector3d &_vel) const;
-
-
-      /// \brief Set the angular velocity on this link. If this is set, wrenches
-      /// on this link will be ignored for the current time step.
-      /// \param[in] _ecm Entity Component manager.
-      /// \param[in] _vel Angular velocity to set in Link's Frame.
-      public: void SetAngularVelocity(EntityComponentManager &_ecm,
-          const math::Vector3d &_vel) const;
-
-      /// \brief Get the angular acceleration of the body in the world frame.
-      /// \param[in] _ecm Entity-component manager.
-      /// \return Angular acceleration of the body in the world frame or
-      /// nullopt if acceleration checks aren't enabled.
-      /// \sa EnableAccelerationChecks
-      public: std::optional<math::Vector3d> WorldAngularAcceleration(
-          const EntityComponentManager &_ecm) const;
-
-      /// \brief Get the linear acceleration of the body in the world frame.
-      /// \param[in] _ecm Entity-component manager.
-      /// \return Linear acceleration of the body in the world frame or nullopt
-      /// if acceleration checks aren't enabled.
-      /// \sa EnableAccelerationChecks
-      public: std::optional<math::Vector3d> WorldLinearAcceleration(
-          const EntityComponentManager &_ecm) const;
-
-      /// \brief By default, Gazebo will not report accelerations for a link, so
-      /// functions like `WorldLinearAcceleration` will return nullopt. This
-      /// function can be used to enable all acceleration checks.
-      /// \param[in] _ecm Mutable reference to the ECM.
-      /// \param[in] _enable True to enable checks, false to disable. Defaults
-      /// to true.
-      public: void EnableAccelerationChecks(EntityComponentManager &_ecm,
-          bool _enable = true) const;
-
-      /// \brief Get the inertia matrix in the world frame.
-      /// \param[in] _ecm Entity-component manager.
-      /// \return Inertia matrix in world frame, returns nullopt if link
-      /// does not have components components::Inertial and
-      /// components::WorldPose.
-      public: std::optional<math::Matrix3d> WorldInertiaMatrix(
-          const EntityComponentManager &_ecm) const;
-
-      /// \brief Get the rotational and translational kinetic energy of the
-      /// link with respect to the world frame.
-      /// \param[in] _ecm Entity-component manager.
-      /// \return Kinetic energy in world frame, returns nullopt if link
-      /// does not have components components::Inertial,
-      /// components::WorldAngularVelocity, components::WorldLinearVelocity,
-      /// and components::WorldPose.
-      public: std::optional<double> WorldKineticEnergy(
-          const EntityComponentManager &_ecm) const;
-
-      /// \brief Add a force expressed in world coordinates and applied at the
-      /// center of mass of the link.
-      /// \param[in] _ecm Mutable Entity-component manager.
-      /// \param[in] _force Force to be applied expressed in world coordinates
-      public: void AddWorldForce(EntityComponentManager &_ecm,
-                                 const math::Vector3d &_force) const;
-
-      /// \brief Add a force expressed in world coordinates and applied at
-      /// an offset from the center of mass of the link.
-      /// \param[in] _ecm Mutable Entity-component manager.
-      /// \param[in] _force Force to be applied expressed in world coordinates
-      /// \param[in] _position The point of application of the force expressed
-      /// in the link-fixed frame.
-      public: void AddWorldForce(EntityComponentManager &_ecm,
-                                 const math::Vector3d &_force,
-                                 const math::Vector3d &_position) const;
-
-      /// \brief Add a wrench expressed in world coordinates and applied to
-      /// the link at the link's origin. This wrench is applied for one
-      /// simulation step.
-      /// \param[in] _ecm Mutable Entity-component manager.
-      /// \param[in] _force Force to be applied expressed in world coordinates
-      /// \param[in] _torque Torque to be applied expressed in world coordinates
-      public: void AddWorldWrench(EntityComponentManager &_ecm,
-                                 const math::Vector3d &_force,
-                                 const math::Vector3d &_torque) const;
-
-      /// \brief Pointer to private data.
-      private: std::unique_ptr<LinkPrivate> dataPtr;
-    };
-    }
-  }
-}
-#endif
-=======
 #include <gz/sim/Link.hh>
-#include <ignition/gazebo/config.hh>
->>>>>>> a2a2c856
+#include <ignition/gazebo/config.hh>