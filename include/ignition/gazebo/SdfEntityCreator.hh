--- conflicted
+++ resolved
@@ -15,177 +15,5 @@
  *
  */
 
-<<<<<<< HEAD
-#include <memory>
-
-#include <sdf/Actor.hh>
-#include <sdf/Collision.hh>
-#include <sdf/Gui.hh>
-#include <sdf/Joint.hh>
-#include <sdf/Light.hh>
-#include <sdf/Link.hh>
-#include <sdf/Model.hh>
-#include <sdf/ParticleEmitter.hh>
-#include <sdf/Physics.hh>
-#include <sdf/Sensor.hh>
-#include <sdf/Visual.hh>
-#include <sdf/World.hh>
-
-#include <ignition/gazebo/Entity.hh>
-#include <ignition/gazebo/EntityComponentManager.hh>
-#include <ignition/gazebo/EventManager.hh>
-#include <ignition/gazebo/Types.hh>
-
-namespace ignition
-{
-  namespace gazebo
-  {
-    // Inline bracket to help doxygen filtering.
-    inline namespace IGNITION_GAZEBO_VERSION_NAMESPACE {
-    // Forward declarations.
-    class SdfEntityCreatorPrivate;
-    //
-    /// \class SdfEntityCreator SdfEntityCreator.hh
-    ///      ignition/gazebo/SdfEntityCreator.hh
-    /// \brief Provides convenient functions to spawn entities and load their
-    /// plugins from SDF elements, to remove them, and to change their
-    /// hierarchy.
-    ///
-    /// This class provides wrappers around entities and components
-    /// which are more convenient and straight-forward to use than dealing
-    /// with the `EntityComponentManager` directly.
-    class IGNITION_GAZEBO_VISIBLE SdfEntityCreator
-    {
-      /// \brief Constructor
-      /// \param[in] _ecm Entity component manager. This class keeps a pointer
-      /// to it, but doesn't assume ownership.
-      /// \param[in] _eventManager Event manager. This class keeps a pointer
-      /// to it, but doesn't assume ownership.
-      public: explicit SdfEntityCreator(EntityComponentManager &_ecm,
-          EventManager &_eventManager);
-
-      /// \brief Copy constructor
-      /// \param[in] _creator SdfEntityCreator to copy.
-      public: SdfEntityCreator(const SdfEntityCreator &_creator);
-
-      /// \brief Move constructor
-      /// \param[in] _creator SdfEntityCreator to move.
-      public: SdfEntityCreator(SdfEntityCreator &&_creator) noexcept;
-
-      /// \brief Move assignment operator.
-      /// \param[in] _creator SdfEntityCreator component to move.
-      /// \return Reference to this.
-      public: SdfEntityCreator &operator=(SdfEntityCreator &&_creator) noexcept;
-
-      /// \brief Copy assignment operator.
-      /// \param[in] _creator SdfEntityCreator to copy.
-      /// \return Reference to this.
-      public: SdfEntityCreator &operator=(const SdfEntityCreator &_creator);
-
-      /// \brief Destructor.
-      public: ~SdfEntityCreator();
-
-      /// \brief Create all entities that exist in the sdf::World object and
-      /// load their plugins.
-      /// \param[in] _world SDF world object.
-      /// \return World entity.
-      public: Entity CreateEntities(const sdf::World *_world);
-
-      /// \brief Create all entities that exist in the sdf::Model object and
-      /// load their plugins. Also loads plugins of child sensors.
-      /// \param[in] _model SDF model object.
-      /// \return Model entity.
-      public: Entity CreateEntities(const sdf::Model *_model);
-
-      /// \brief Create all entities that exist in the sdf::Actor object and
-      /// load their plugins.
-      /// \param[in] _actor SDF actor object.
-      /// \return Actor entity.
-      public: Entity CreateEntities(const sdf::Actor *_actor);
-
-      /// \brief Create all entities that exist in the sdf::Light object and
-      /// load their plugins.
-      /// \param[in] _light SDF light object.
-      /// \return Light entity.
-      public: Entity CreateEntities(const sdf::Light *_light);
-
-      /// \brief Create all entities that exist in the sdf::Link object and
-      /// load their plugins.
-      /// \param[in] _link SDF link object.
-      /// \return Link entity.
-      public: Entity CreateEntities(const sdf::Link *_link);
-
-      /// \brief Create all entities that exist in the sdf::Joint object and
-      /// load their plugins.
-      /// \param[in] _joint SDF joint object.
-      /// \return Joint entity.
-      public: Entity CreateEntities(const sdf::Joint *_joint);
-
-      /// \brief Create all entities that exist in the sdf::Joint object and
-      /// load their plugins.
-      /// \param[in] _joint SDF joint object.
-      /// \param[in] _resolved True if all frames are already resolved
-      /// \return Joint entity.
-      public: Entity CreateEntities(const sdf::Joint *_joint, bool _resolved);
-
-      /// \brief Create all entities that exist in the sdf::Visual object and
-      /// load their plugins.
-      /// \param[in] _visual SDF visual object.
-      /// \return Visual entity.
-      public: Entity CreateEntities(const sdf::Visual *_visual);
-
-      /// \brief Create all entities that exist in the sdf::Collision object and
-      /// load their plugins.
-      /// \param[in] _collision SDF collision object.
-      /// \return Collision entity.
-      public: Entity CreateEntities(const sdf::Collision *_collision);
-
-      /// \brief Create all entities that exist in the sdf::Sensor object.
-      /// Sensor plugins won't be directly loaded by this function.
-      /// \param[in] _sensor SDF sensor object.
-      /// \return Sensor entity.
-      /// \sa CreateEntities(const sdf::Model *)
-      public: Entity CreateEntities(const sdf::Sensor *_sensor);
-
-      /// \brief Create all entities that exist in the
-      /// sdf::ParticleEmitter object.
-      /// \param[in] _emitter SDF ParticleEmitter object.
-      /// \return ParticleEmitter entity.
-      /// \sa CreateEntities(const sdf::Link *)
-      public: Entity CreateEntities(const sdf::ParticleEmitter *_emitter);
-
-      /// \brief Request an entity deletion. This will insert the request
-      /// into a queue. The queue is processed toward the end of a simulation
-      /// update step.
-      /// \param[in] _entity Entity to be removed.
-      /// \param[in] _recursive Whether to recursively delete all child
-      /// entities. True by default.
-      public: void RequestRemoveEntity(const Entity _entity,
-          bool _recursive = true);
-
-      /// \brief Set an entity's parent entity. This function takes care of
-      /// updating the `EntityComponentManager` and necessary components.
-      /// \param[in] _child Entity which should be parented.
-      /// \param[in] _parent Entity which should be _child's parent.
-      public: void SetParent(Entity _child, Entity _parent);
-
-      /// \brief Overloaded function to recursively create model entities
-      /// making sure to override the nested model's static property to true if
-      /// its parent is static
-      /// \param[in] _model SDF model object.
-      /// \param[in] _staticParent True if parent is static, false otherwise.
-      /// \return Model entity.
-      private: Entity CreateEntities(const sdf::Model *_model,
-                                     bool _staticParent);
-
-      /// \brief Pointer to private data.
-      private: std::unique_ptr<SdfEntityCreatorPrivate> dataPtr;
-    };
-    }
-  }
-}
-#endif
-=======
 #include <gz/sim/SdfEntityCreator.hh>
-#include <ignition/gazebo/config.hh>
->>>>>>> a2a2c856
+#include <ignition/gazebo/config.hh>