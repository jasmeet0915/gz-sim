--- conflicted
+++ resolved
@@ -190,7 +190,6 @@
     std::string IGNITION_GAZEBO_VISIBLE validTopic(
         const std::vector<std::string> &_topics);
 
-<<<<<<< HEAD
     /// \brief Helper function that returns a valid Ignition Transport topic
     /// consisting of the scoped name for the provided entity.
     ///
@@ -210,8 +209,6 @@
         const EntityComponentManager &_ecm,
         bool _excludeWorld = true);
 
-=======
->>>>>>> df06bb26
     /// \brief Helper function to "enable" a component (i.e. create it if it
     /// doesn't exist) or "disable" a component (i.e. remove it if it exists).
     /// \param[in] _ecm Mutable reference to the ECM
@@ -253,7 +250,6 @@
     /// \brief Environment variable holding paths to custom rendering engine
     /// plugins.
     const std::string kRenderPluginPathEnv{"IGN_GAZEBO_RENDER_ENGINE_PATH"};
-
     }
   }
 }
