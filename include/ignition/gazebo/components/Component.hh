/*
 * Copyright (C) 2018 Open Source Robotics Foundation
 *
 * Licensed under the Apache License, Version 2.0 (the "License");
 * you may not use this file except in compliance with the License.
 * You may obtain a copy of the License at
 *
 *     http://www.apache.org/licenses/LICENSE-2.0
 *
 * Unless required by applicable law or agreed to in writing, software
 * distributed under the License is distributed on an "AS IS" BASIS,
 * WITHOUT WARRANTIES OR CONDITIONS OF ANY KIND, either express or implied.
 * See the License for the specific language governing permissions and
 * limitations under the License.
 *
 */
#ifndef IGNITION_GAZEBO_COMPONENTS_COMPONENT_HH_
#define IGNITION_GAZEBO_COMPONENTS_COMPONENT_HH_

#include <cstdint>
#include <memory>
#include <string>
#include <sstream>
#include <utility>

#include <ignition/common/Console.hh>

#include <ignition/gazebo/config.hh>
#include <ignition/gazebo/Export.hh>
#include <ignition/gazebo/Types.hh>

namespace ignition
{
namespace gazebo
{
<<<<<<< HEAD
};

// NOOOOOOOO
//
/// \brief Helper template to call stream operators only on types that support
/// them.
/// This version is called for types that have operator<<
/// \tparam DataType Type on which the operator will be called.
/// \tparam Identifier Unique identifier for the component class.
/// \tparam Stream Type used to check if component has operator<<
/// \param[in] _out Out stream.
/// \param[in] _data Data to be serialized.
template<typename DataType, typename Identifier,
  typename Stream =
  decltype(std::declval<std::ostream &>() << std::declval<DataType const &>()),
  typename std::enable_if<
    !IsSharedPtr<DataType>::value &&
    std::is_convertible<Stream, std::ostream &>::value,
    int>::type = 0>
std::ostream &toStream(std::ostream &_out, DataType const &_data)
=======
// namespace ignition
// Inline bracket to help doxygen filtering.
inline namespace IGNITION_GAZEBO_VERSION_NAMESPACE {
namespace traits
>>>>>>> fc15b5e5
{
  /// \brief Helper trait to determine if a type is shared_ptr or not
  template <typename T>
  struct IsSharedPtr : std::false_type
  {
  };

  /// \brief Helper trait to determine if a type is shared_ptr or not
  template <typename T>
  struct IsSharedPtr<std::shared_ptr<T>> : std::true_type
  {
  };

<<<<<<< HEAD
/// \brief Helper template to call stream operators only on types that support
/// them.
/// This version is called for types that don't have operator<<
/// \tparam DataType Type on which the operator will be called.
/// \tparam Identifier Unique identifier for the component class.
/// \tparam Ignored All other template parameters are ignored.
/// \param[in] _out Out stream.
/// \param[in] _data Data to be serialized.
template<typename DataType, typename Identifier, typename... Ignored>
std::ostream &_toStream(std::ostream &_out, DataType const &,
    Ignored const &..., ...)
{
  static bool warned = false;
  if (!warned)
=======
  /// \brief Type trait that determines if a operator<< is defined on `Stream`
  /// and `DataType`, i.e, it checks if the function
  /// `Stream& operator<<(Stream&, const DataType&)` exists.
  /// Example:
  /// \code
  ///    constexpr bool isDoubleOutStreamable =
  ///       IsOutStreamable<std::ostream, double>::value
  /// \endcode
  template <typename Stream, typename DataType>
  class IsOutStreamable
>>>>>>> fc15b5e5
  {
    private: template <typename StreamArg, typename DataTypeArg>
    static auto Test(int _test)
        -> decltype(std::declval<StreamArg &>()
                    << std::declval<const DataTypeArg &>(), std::true_type());

    private: template <typename, typename>
    static auto Test(...) -> std::false_type;

    public: static constexpr bool value =  // NOLINT
                decltype(Test<Stream, DataType>(true))::value;
  };

  /// \brief Type trait that determines if a operator>> is defined on `Stream`
  /// and `DataType`, i.e, it checks if the function
  /// `Stream& operator>>(Stream&, DataType&)` exists.
  /// Example:
  /// \code
  ///    constexpr bool isDoubleInStreamable =
  ///       IsInStreamable<std::istream, double>::value
  /// \endcode
  ///
  template <typename Stream, typename DataType>
  class IsInStreamable
  {
    private: template <typename StreamArg, typename DataTypeArg>
    static auto Test(int _test)
      -> decltype(std::declval<StreamArg &>() >> std::declval<DataTypeArg &>(),
                  std::true_type());

    private: template <typename, typename>
    static auto Test(...) -> std::false_type;

    public: static constexpr bool value =  // NOLINT
                decltype(Test<Stream, DataType>(0))::value;
  };
}

namespace serializers
{
  /// \brief Default serializer template to call stream operators only on types
  /// that support them. If the stream operator is not available, a warning
  /// message is printed.
  /// \tparam DataType Type on which the operator will be called.
  template <typename DataType>
  class DefaultSerializer
  {
    /// Serialization
    public: static std::ostream &Serialize(std::ostream &_out,
                                           const DataType &_data)
    {
      // cppcheck-suppress syntaxError
      if constexpr (traits::IsSharedPtr<DataType>::value) // NOLINT
      {
        if constexpr (traits::IsOutStreamable<std::ostream,
                                   typename DataType::element_type>::value)
        {
          _out << *_data;
        }
        else
        {
          static bool warned{false};
          if (!warned)
          {
            ignwarn << "Trying to serialize component with data type ["
                    << typeid(DataType).name() << "], which doesn't have "
                    << "`operator<<`. Component will not be serialized."
                    << std::endl;
            warned = true;
          }
        }
      }
      else if constexpr (traits::IsOutStreamable<std::ostream, DataType>::value)
      {
        _out << _data;
      }
      else
      {
        static bool warned{false};
        if (!warned)
        {
          ignwarn << "Trying to serialize component with data type ["
                  << typeid(DataType).name() << "], which doesn't have "
                  << "`operator<<`. Component will not be serialized."
                  << std::endl;
          warned = true;
        }
      }
      return _out;
    }

    /// \brief Deserialization
    /// \param[in] _in In stream.
    /// \param[in] _data Data resulting from deserialization.
    public: static std::istream &Deserialize(std::istream &_in,
                                             DataType &_data)
    {
      if constexpr (traits::IsSharedPtr<DataType>::value)
      {
        if constexpr (traits::IsInStreamable<std::istream,
                                   typename DataType::element_type>::value)
        {
          _in >> *_data;
        }
        else
        {
          static bool warned{false};
          if (!warned)
          {
            ignwarn << "Trying to deserialize component with data type ["
                    << typeid(DataType).name() << "], which doesn't have "
                    << "`operator>>`. Component will not be deserialized."
                    << std::endl;
            warned = true;
          }
        }
      }
      else if constexpr (traits::IsInStreamable<std::istream, DataType>::value)
      {
        _in >> _data;
      }
      else
      {
        static bool warned{false};
        if (!warned)
        {
          ignwarn << "Trying to deserialize component with data type ["
                  << typeid(DataType).name() << "], which doesn't have "
                  << "`operator>>`. Component will not be deserialized."
                  << std::endl;
          warned = true;
        }
      }
      return _in;
    }
  };
}

namespace components
{
  /// \brief Convenient type to be used by components that don't wrap any data.
  /// I.e. they act as tags and their presence is enough to infer something
  /// about the entity.
  using NoData = std::add_lvalue_reference<void>;
}

namespace serializers
{
  /// \brief Specialization of DefaultSerializer for NoData
  template<> class DefaultSerializer<components::NoData>
  {
    public: static std::ostream &Serialize(std::ostream &_out)
    {
      _out << "-";
      return _out;
    }

    public: static std::istream &Deserialize(std::istream &_in)
    {
      return _in;
    }
  };
}

namespace components
{
  /// \brief Base class for all components.
  class BaseComponent
  {
    /// \brief Default constructor.
    public: BaseComponent() = default;

    /// \brief Default destructor.
    public: virtual ~BaseComponent() = default;

    /// \brief Fills a stream with a serialized version of the component.
    /// By default, it will leave the stream empty. Derived classes should
    /// override this function to support serialization.
    ///
    /// \param[in] _out Out stream.
    public: virtual void Serialize(std::ostream &/*_out*/) const
    {
      static bool warned{false};
      if (!warned)
      {
        ignwarn << "Trying to serialize component of type [" << this->TypeId()
                << "], which hasn't implemented the `Serialize` function. "
                << "Component will not be serialized." << std::endl;
        warned = true;
      }
    };

    /// \brief Fills a component based on a stream with a serialized data.
    /// By default, it will do nothing. Derived classes should
    /// override this function to support deserialization.
    ///
    /// \param[in] _in In stream.
    public: virtual void Deserialize(std::istream &/*_in*/)
    {
      static bool warned{false};
      if (!warned)
      {
        ignwarn << "Trying to deserialize component of type ["
                << this->TypeId() << "], which hasn't implemented the "
                << "`Deserialize` function. Component will not be deserialized."
                << std::endl;
        warned = true;
      }
    };

    /// \brief Returns the unique ID for the component's type.
    /// The ID is derived from the name that is manually chosen during the
    /// Factory registration and is guaranteed to be the same across compilers
    /// and runs.
    public: virtual ComponentTypeId TypeId() const = 0;
  };

  /// \brief A component type that wraps any data type. The intention is for
  /// this class to be used to create simple components while avoiding a lot of
  /// boilerplate code. The Identifier must be a unique type so that type
  /// aliases can be used to create new components. However the type does not
  /// need to be defined anywhere
  /// eg.
  /// \code
  ///     using Static = Component<bool, class StaticTag>;
  /// \endcode
  ///
  /// Note, however, that this scheme does not have a mechanism to stop someone
  /// accidentally defining another component that wraps a bool as such:
  /// \code
  ///     using AnotherComp = Component<bool, class StaticTag>;
  /// \endcode
  /// In this case, Static and AnotherComp are exactly the same types and would
  /// not be differentiable by the EntityComponentManager.
  ///
  /// A third template argument can be passed to Component to specify the
  /// serializer class to use. If this argument is not provided, Component will
  /// use DefaultSerializer<DataType> where DataType is the first template
  /// argument to Component.
  /// eg.
  /// \code
  ///     class BoolSerializer; // Defined elsewhere
  ///     using Static = Component<bool, class StaticTag, BoolSerializer>;
  /// \endcode
  ///
  /// \tparam DataType Type of the data being wrapped by this component.
  /// \tparam Identifier Unique identifier for the component class, to avoid
  /// collision.
  /// \tparam Serializer A class that can serialize `DataType`. Defaults to a
  /// serializer that uses stream operators `<<` and `>>` on the data if they
  /// exist.
  template <typename DataType, typename Identifier,
            typename Serializer = serializers::DefaultSerializer<DataType>>
  class Component : public BaseComponent
  {
    /// \brief Default constructor
    public: Component() = default;

    /// \brief Constructor
    /// \param[in] _data Data to copy
    public: explicit Component(DataType _data);

    /// \brief Destructor.
    public: ~Component() override = default;

    /// \brief Equality operator.
    /// \param[in] _component Component to compare to.
    /// \return True if equal.
    public: bool operator==(const Component &_component) const;

    /// \brief Inequality operator.
    /// \param[in] _component Component to compare to.
    /// \return True if different.
    public: bool operator!=(const Component &_component) const;

    // Documentation inherited
    public: ComponentTypeId TypeId() const override;

    // Documentation inherited
    public: void Serialize(std::ostream &_out) const override;

    // Documentation inherited
    public: void Deserialize(std::istream &_in) override;

    /// \brief Get the mutable component data.
    /// \return Mutable reference to the actual component information.
    public: DataType &Data();

    /// \brief Get the immutable component data.
    /// \return Immutable reference to the actual component information.
    public: const DataType &Data() const;

    /// \brief Private data pointer.
    private: DataType data;

    /// \brief Unique ID for this component type. This is set through the
    /// Factory registration.
    public: inline static ComponentTypeId typeId{0};

    /// \brief Unique name for this component type. This is set through the
    /// Factory registration.
    public: inline static std::string typeName;
  };

  /// \brief Specialization for components that don't wrap any data.
  /// This class to be used to create simple components that represent
  /// just a "tag", while avoiding a lot of boilerplate code. The Identifier
  /// must be a unique type so that type aliases can be used to create new
  /// components. However the type does not need to be defined anywhere eg.
  ///
  ///     using Joint = Component<NoData, class JointTag>;
  ///
  template <typename Identifier, typename Serializer>
  class Component<NoData, Identifier, Serializer> : public BaseComponent
  {
    /// \brief Components with no data are always equal to another instance of
    /// the same type.
    /// \param[in] _component Component to compare to
    /// \return True.
    public: bool operator==(const Component<NoData, Identifier,
                            Serializer> &) const;

    /// \brief Components with no data are always equal to another instance of
    /// the same type.
    /// \param[in] _component Component to compare to
    /// \return False.
    public: bool operator!=(const Component<NoData, Identifier,
                            Serializer> &) const;

    // Documentation inherited
    public: ComponentTypeId TypeId() const override;

    // Documentation inherited
    public: void Serialize(std::ostream &_out) const override;

    // Documentation inherited
    public: void Deserialize(std::istream &_in) override;

    /// \brief Unique ID for this component type. This is set through the
    /// Factory registration.
    public: inline static ComponentTypeId typeId{0};

    /// \brief Unique name for this component type. This is set through the
    /// Factory registration.
    public: inline static std::string typeName;
  };

  //////////////////////////////////////////////////
  template <typename DataType, typename Identifier, typename Serializer>
  Component<DataType, Identifier, Serializer>::Component(DataType _data)
    : data(std::move(_data))
  {
  }

  //////////////////////////////////////////////////
  template <typename DataType, typename Identifier, typename Serializer>
  DataType &Component<DataType, Identifier, Serializer>::Data()
  {
    return this->data;
  }

  //////////////////////////////////////////////////
  template <typename DataType, typename Identifier, typename Serializer>
  const DataType &Component<DataType, Identifier, Serializer>::Data() const
  {
    return this->data;
  }

  //////////////////////////////////////////////////
  template <typename DataType, typename Identifier, typename Serializer>
  bool Component<DataType, Identifier, Serializer>::operator==(
      const Component<DataType, Identifier, Serializer> &_component) const
  {
    return this->data == _component.Data();
  }

  //////////////////////////////////////////////////
  template <typename DataType, typename Identifier, typename Serializer>
  bool Component<DataType, Identifier, Serializer>::operator!=(
      const Component<DataType, Identifier, Serializer> &_component) const
  {
    return this->data != _component.Data();
  }

  //////////////////////////////////////////////////
  template <typename DataType, typename Identifier, typename Serializer>
  void Component<DataType, Identifier, Serializer>::Serialize(
      std::ostream &_out) const
  {
    Serializer::Serialize(_out, this->Data());
  }

  //////////////////////////////////////////////////
  template <typename DataType, typename Identifier, typename Serializer>
  void Component<DataType, Identifier, Serializer>::Deserialize(
      std::istream &_in)
  {
    Serializer::Deserialize(_in, this->Data());
  }

  //////////////////////////////////////////////////
  template <typename DataType, typename Identifier, typename Serializer>
  ComponentTypeId Component<DataType, Identifier, Serializer>::TypeId() const
  {
    return typeId;
  }

  //////////////////////////////////////////////////
  template <typename Identifier, typename Serializer>
  bool Component<NoData, Identifier, Serializer>::operator==(
      const Component<NoData, Identifier, Serializer> &) const
  {
<<<<<<< HEAD
    _toStream<DataType, Identifier>(_out, this->Data());
=======
    return true;
>>>>>>> fc15b5e5
  }

  //////////////////////////////////////////////////
  template <typename Identifier, typename Serializer>
  bool Component<NoData, Identifier, Serializer>::operator!=(
      const Component<NoData, Identifier, Serializer> &) const
  {
    return false;
  }

  //////////////////////////////////////////////////
  template <typename Identifier, typename Serializer>
  ComponentTypeId Component<NoData, Identifier, Serializer>::TypeId() const
  {
    return typeId;
  }

  //////////////////////////////////////////////////
  template <typename Identifier, typename Serializer>
  void Component<NoData, Identifier, Serializer>::Serialize(
      std::ostream &_out) const
  {
    Serializer::Serialize(_out);
  }

  //////////////////////////////////////////////////
  template <typename Identifier, typename Serializer>
  void Component<NoData, Identifier, Serializer>::Deserialize(
      std::istream &_in)
  {
    Serializer::Deserialize(_in);
  }
}
}
}
}
#endif<|MERGE_RESOLUTION|>--- conflicted
+++ resolved
@@ -33,33 +33,10 @@
 {
 namespace gazebo
 {
-<<<<<<< HEAD
-};
-
-// NOOOOOOOO
-//
-/// \brief Helper template to call stream operators only on types that support
-/// them.
-/// This version is called for types that have operator<<
-/// \tparam DataType Type on which the operator will be called.
-/// \tparam Identifier Unique identifier for the component class.
-/// \tparam Stream Type used to check if component has operator<<
-/// \param[in] _out Out stream.
-/// \param[in] _data Data to be serialized.
-template<typename DataType, typename Identifier,
-  typename Stream =
-  decltype(std::declval<std::ostream &>() << std::declval<DataType const &>()),
-  typename std::enable_if<
-    !IsSharedPtr<DataType>::value &&
-    std::is_convertible<Stream, std::ostream &>::value,
-    int>::type = 0>
-std::ostream &toStream(std::ostream &_out, DataType const &_data)
-=======
 // namespace ignition
 // Inline bracket to help doxygen filtering.
 inline namespace IGNITION_GAZEBO_VERSION_NAMESPACE {
 namespace traits
->>>>>>> fc15b5e5
 {
   /// \brief Helper trait to determine if a type is shared_ptr or not
   template <typename T>
@@ -73,22 +50,6 @@
   {
   };
 
-<<<<<<< HEAD
-/// \brief Helper template to call stream operators only on types that support
-/// them.
-/// This version is called for types that don't have operator<<
-/// \tparam DataType Type on which the operator will be called.
-/// \tparam Identifier Unique identifier for the component class.
-/// \tparam Ignored All other template parameters are ignored.
-/// \param[in] _out Out stream.
-/// \param[in] _data Data to be serialized.
-template<typename DataType, typename Identifier, typename... Ignored>
-std::ostream &_toStream(std::ostream &_out, DataType const &,
-    Ignored const &..., ...)
-{
-  static bool warned = false;
-  if (!warned)
-=======
   /// \brief Type trait that determines if a operator<< is defined on `Stream`
   /// and `DataType`, i.e, it checks if the function
   /// `Stream& operator<<(Stream&, const DataType&)` exists.
@@ -99,7 +60,6 @@
   /// \endcode
   template <typename Stream, typename DataType>
   class IsOutStreamable
->>>>>>> fc15b5e5
   {
     private: template <typename StreamArg, typename DataTypeArg>
     static auto Test(int _test)
@@ -512,11 +472,7 @@
   bool Component<NoData, Identifier, Serializer>::operator==(
       const Component<NoData, Identifier, Serializer> &) const
   {
-<<<<<<< HEAD
-    _toStream<DataType, Identifier>(_out, this->Data());
-=======
     return true;
->>>>>>> fc15b5e5
   }
 
   //////////////////////////////////////////////////
