/*
 * Copyright (C) 2022 Open Source Robotics Foundation
 *
 * Licensed under the Apache License, Version 2.0 (the "License");
 * you may not use this file except in compliance with the License.
 * You may obtain a copy of the License at
 *
 *     http://www.apache.org/licenses/LICENSE-2.0
 *
 * Unless required by applicable law or agreed to in writing, software
 * distributed under the License is distributed on an "AS IS" BASIS,
 * WITHOUT WARRANTIES OR CONDITIONS OF ANY KIND, either express or implied.
 * See the License for the specific language governing permissions and
 * limitations under the License.
 *
 */

<<<<<<< HEAD
#include <ignition/msgs/actor.pb.h>

#include <chrono>
#include <ratio>
#include <string>

#include <sdf/Actor.hh>

#include <ignition/gazebo/components/Factory.hh>
#include <ignition/gazebo/components/Component.hh>
#include <ignition/gazebo/components/Serialization.hh>
#include <ignition/gazebo/Conversions.hh>
#include <ignition/gazebo/config.hh>

namespace ignition
{
namespace gazebo
{
// Inline bracket to help doxygen filtering.
inline namespace IGNITION_GAZEBO_VERSION_NAMESPACE {
namespace serializers
{
  using ActorSerializer =
      serializers::ComponentToMsgSerializer<sdf::Actor, msgs::Actor>;

  class AnimationTimeSerializer
  {
    /// \brief Serialization for `std::chrono::steady_clock::duration`.
    /// \param[in] _out Output stream.
    /// \param[in] _time Time to stream
    /// \return The stream.
    public: static std::ostream &Serialize(std::ostream &_out,
                const std::chrono::steady_clock::duration &_time)
    {
      _out << std::chrono::duration_cast<std::chrono::nanoseconds>(
          _time).count();
      return _out;
    }

    /// \brief Deserialization for `std::chrono::steady_clock::duration`.
    /// \param[in] _in Input stream.
    /// \param[out] _time Time to populate
    /// \return The stream.
    public: static std::istream &Deserialize(std::istream &_in,
                std::chrono::steady_clock::duration &_time)
    {
      int64_t time;
      _in >> time;
      _time = std::chrono::duration<int64_t, std::nano>(time);
      return _in;
    }
  };
}

namespace components
{
  /// \brief This component contains actor source information. For more
  /// information on actors, see [SDF's Actor
  /// element](http://sdformat.org/spec?ver=1.6&elem=actor).
  using Actor =
      Component<sdf::Actor, class ActorTag, serializers::ActorSerializer>;
  IGN_GAZEBO_REGISTER_COMPONENT("ign_gazebo_components.Actor", Actor)

  /// \brief Time in seconds within animation being currently played.
  using AnimationTime = Component<std::chrono::steady_clock::duration,
      class AnimationTimeTag, serializers::AnimationTimeSerializer>;
  IGN_GAZEBO_REGISTER_COMPONENT("ign_gazebo_components.AnimationTime",
      AnimationTime)

  /// \brief Name of animation being currently played.
  using AnimationName = Component<std::string, class AnimationNameTag,
      serializers::StringSerializer>;
  IGN_GAZEBO_REGISTER_COMPONENT("ign_gazebo_components.AnimationName",
      AnimationName)
}
}
}
}

#endif
=======
#include <gz/sim/components/Actor.hh>
#include <ignition/gazebo/config.hh>
>>>>>>> a2a2c856
<|MERGE_RESOLUTION|>--- conflicted
+++ resolved
@@ -15,88 +15,5 @@
  *
  */
 
-<<<<<<< HEAD
-#include <ignition/msgs/actor.pb.h>
-
-#include <chrono>
-#include <ratio>
-#include <string>
-
-#include <sdf/Actor.hh>
-
-#include <ignition/gazebo/components/Factory.hh>
-#include <ignition/gazebo/components/Component.hh>
-#include <ignition/gazebo/components/Serialization.hh>
-#include <ignition/gazebo/Conversions.hh>
-#include <ignition/gazebo/config.hh>
-
-namespace ignition
-{
-namespace gazebo
-{
-// Inline bracket to help doxygen filtering.
-inline namespace IGNITION_GAZEBO_VERSION_NAMESPACE {
-namespace serializers
-{
-  using ActorSerializer =
-      serializers::ComponentToMsgSerializer<sdf::Actor, msgs::Actor>;
-
-  class AnimationTimeSerializer
-  {
-    /// \brief Serialization for `std::chrono::steady_clock::duration`.
-    /// \param[in] _out Output stream.
-    /// \param[in] _time Time to stream
-    /// \return The stream.
-    public: static std::ostream &Serialize(std::ostream &_out,
-                const std::chrono::steady_clock::duration &_time)
-    {
-      _out << std::chrono::duration_cast<std::chrono::nanoseconds>(
-          _time).count();
-      return _out;
-    }
-
-    /// \brief Deserialization for `std::chrono::steady_clock::duration`.
-    /// \param[in] _in Input stream.
-    /// \param[out] _time Time to populate
-    /// \return The stream.
-    public: static std::istream &Deserialize(std::istream &_in,
-                std::chrono::steady_clock::duration &_time)
-    {
-      int64_t time;
-      _in >> time;
-      _time = std::chrono::duration<int64_t, std::nano>(time);
-      return _in;
-    }
-  };
-}
-
-namespace components
-{
-  /// \brief This component contains actor source information. For more
-  /// information on actors, see [SDF's Actor
-  /// element](http://sdformat.org/spec?ver=1.6&elem=actor).
-  using Actor =
-      Component<sdf::Actor, class ActorTag, serializers::ActorSerializer>;
-  IGN_GAZEBO_REGISTER_COMPONENT("ign_gazebo_components.Actor", Actor)
-
-  /// \brief Time in seconds within animation being currently played.
-  using AnimationTime = Component<std::chrono::steady_clock::duration,
-      class AnimationTimeTag, serializers::AnimationTimeSerializer>;
-  IGN_GAZEBO_REGISTER_COMPONENT("ign_gazebo_components.AnimationTime",
-      AnimationTime)
-
-  /// \brief Name of animation being currently played.
-  using AnimationName = Component<std::string, class AnimationNameTag,
-      serializers::StringSerializer>;
-  IGN_GAZEBO_REGISTER_COMPONENT("ign_gazebo_components.AnimationName",
-      AnimationName)
-}
-}
-}
-}
-
-#endif
-=======
 #include <gz/sim/components/Actor.hh>
-#include <ignition/gazebo/config.hh>
->>>>>>> a2a2c856
+#include <ignition/gazebo/config.hh>