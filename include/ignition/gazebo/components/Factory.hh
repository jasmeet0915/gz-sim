/*
 * Copyright (C) 2019 Open Source Robotics Foundation
 *
 * Licensed under the Apache License, Version 2.0 (the "License");
 * you may not use this file except in compliance with the License.
 * You may obtain a copy of the License at
 *
 *     http://www.apache.org/licenses/LICENSE-2.0
 *
 * Unless required by applicable law or agreed to in writing, software
 * distributed under the License is distributed on an "AS IS" BASIS,
 * WITHOUT WARRANTIES OR CONDITIONS OF ANY KIND, either express or implied.
 * See the License for the specific language governing permissions and
 * limitations under the License.
 *
*/
#ifndef IGNITION_GAZEBO_COMPONENTS_FACTORY_HH_
#define IGNITION_GAZEBO_COMPONENTS_FACTORY_HH_

#include <cstdint>
#include <cstring>
#include <map>
#include <memory>
#include <string>
#include <vector>

#include <ignition/common/SingletonT.hh>
#include <ignition/common/Util.hh>
#include <ignition/gazebo/components/Component.hh>
#include <ignition/gazebo/detail/ComponentStorageBase.hh>
#include <ignition/gazebo/config.hh>
#include <ignition/gazebo/Export.hh>
#include <ignition/gazebo/Types.hh>

namespace ignition
{
namespace gazebo
{
// Inline bracket to help doxygen filtering.
inline namespace IGNITION_GAZEBO_VERSION_NAMESPACE {
namespace components
{
  /// \brief A base class for an object responsible for creating components.
  class IGNITION_GAZEBO_VISIBLE ComponentDescriptorBase
  {
    /// \brief Destructor
    public: virtual ~ComponentDescriptorBase() = default;

    /// \brief Create an instance of a Component.
    /// \return Pointer to a component.
    public: virtual std::unique_ptr<BaseComponent> Create() const = 0;
  };

  /// \brief A class for an object responsible for creating components.
  /// \tparam ComponentTypeT type of component to describe.
  template <typename ComponentTypeT>
  class IGNITION_GAZEBO_VISIBLE ComponentDescriptor
    : public ComponentDescriptorBase
  {
    /// \brief Create an instance of a ComponentTypeT Component.
    /// \return Pointer to a component.
    public: std::unique_ptr<BaseComponent> Create() const override
    {
      return std::make_unique<ComponentTypeT>();
    }
  };

  /// \brief A base class for an object responsible for creating storages.
  class IGNITION_GAZEBO_VISIBLE StorageDescriptorBase
  {
    /// \brief Destructor
    public: virtual ~StorageDescriptorBase() = default;

    /// \brief Create an instance of a storage.
    /// \return Pointer to a storage.
    public: virtual std::unique_ptr<ComponentStorageBase> Create() const  = 0;
  };

  /// \brief A class for an object responsible for creating storages.
  /// \tparam ComponentTypeT type of component that the storage will hold.
  template <typename ComponentTypeT>
  class IGNITION_GAZEBO_VISIBLE StorageDescriptor
    : public StorageDescriptorBase
  {
    /// \brief Create an instance of a storage that holds ComponentTypeT
    /// components.
    /// \return Pointer to a component.
    public: std::unique_ptr<ComponentStorageBase> Create() const override
    {
      return std::make_unique<ComponentStorage<ComponentTypeT>>();
    }
  };

  /// \brief A factory that generates a component based on a string type.
  class IGNITION_GAZEBO_VISIBLE Factory
      : public ignition::common::SingletonT<Factory>
  {
    /// \brief Register a component so that the factory can create instances
    /// of the component and its storage based on an ID.
    /// \param[in] _type Type of component to register.
    /// \param[in] _compDesc Object to manage the creation of ComponentTypeT
    ///  objects.
    /// \param[in] _storageDesc Object to manage the creation of storages for
    /// objects of type ComponentTypeT.
    /// \tparam ComponentTypeT Type of component to register.
    public: template<typename ComponentTypeT>
    void Register(const std::string &_type, ComponentDescriptorBase *_compDesc,
      StorageDescriptorBase *_storageDesc)
    {
      // Every time a plugin which uses a component type is loaded, it attempts
      // to register it again, so we skip it.
      if (ComponentTypeT::typeId != 0)
      {
        return;
      }

      auto typeHash = ignition::common::hash64(_type);

<<<<<<< HEAD
      // Initialize static member variable - we need to set these
      // static members for every shared lib that uses the component, but we
      // only add them to the maps below once.
=======
      // Initialize static member variable
>>>>>>> e04ef7bc
      ComponentTypeT::typeId = typeHash;
      ComponentTypeT::typeName = _type;

      // Check if component has already been registered by another library
      auto runtimeName = typeid(ComponentTypeT).name();
      auto runtimeNameIt = this->runtimeNamesById.find(typeHash);
      if (runtimeNameIt != this->runtimeNamesById.end())
      {
        // Warn user if type was previously registered with a different name.
        // We're leaving the ID set in case this is a false difference across
        // libraries.
        if (runtimeNameIt->second != runtimeName)
        {
          std::cerr
            << "Registered components of different types with same name: type ["
            << runtimeNameIt->second << "] and type [" << runtimeName
            << "] with name [" << _type << "]. Second type will not work."
            << std::endl;
        }
        return;
      }

      // Keep track of all types
      this->compsById[ComponentTypeT::typeId] = _compDesc;
      this->storagesById[ComponentTypeT::typeId] = _storageDesc;
<<<<<<< HEAD
      runtimeNamesById[ComponentTypeT::typeId] = runtimeName;
=======
      namesById[ComponentTypeT::typeId] = ComponentTypeT::typeName;
>>>>>>> e04ef7bc
    }

    /// \brief Unregister a component so that the factory can't create instances
    /// of the component or its storage anymore.
    /// \tparam ComponentTypeT Type of component to unregister.
    public: template<typename ComponentTypeT>
    void Unregister()
    {
      this->Unregister(ComponentTypeT::typeId);

      ComponentTypeT::typeId = 0;
    }

    /// \brief Unregister a component so that the factory can't create instances
    /// of the component or its storage anymore.
    /// \detail This function will not reset the `typeId` static variable within
    /// the component type itself. Prefer using the templated `Unregister`
    /// function when possible.
    /// \param[in] _typeId Type of component to unregister.
    public: void Unregister(ComponentTypeId _typeId)
    {
      // Not registered
      if (_typeId == 0)
      {
        return;
      }

      {
        auto it = this->compsById.find(_typeId);
        if (it != this->compsById.end())
        {
          delete it->second;
          this->compsById.erase(it);
        }
      }

      {
        auto it = this->storagesById.find(_typeId);
        if (it != this->storagesById.end())
        {
          delete it->second;
          this->storagesById.erase(it);
        }
      }

      {
<<<<<<< HEAD
        auto it = runtimeNamesById.find(_typeId);
        if (it != runtimeNamesById.end())
        {
          runtimeNamesById.erase(it);
        }
      }
=======
        auto it = namesById.find(ComponentTypeT::typeId);
        if (it != namesById.end())
        {
          namesById.erase(it);
        }
      }

      ComponentTypeT::typeId = 0;
>>>>>>> e04ef7bc
    }

    /// \brief Create a new instance of a component.
    /// \return Pointer to a component. Null if the component
    /// type could not be handled.
    /// \tparam ComponentTypeT component type requested
    public: template<typename ComponentTypeT>
    std::unique_ptr<ComponentTypeT> New()
    {
      return std::unique_ptr<ComponentTypeT>(static_cast<ComponentTypeT *>(
            this->New(ComponentTypeT::typeId).release()));
    }

    /// \brief Create a new instance of a component.
    /// \param[in] _type Component id to create.
    /// \return Pointer to a component. Null if the component
    /// type could not be handled.
    public: std::unique_ptr<components::BaseComponent> New(
        const ComponentTypeId &_type)
    {
      // Create a new component if a FactoryFn has been assigned to this type.
      std::unique_ptr<components::BaseComponent> comp;
      auto it = this->compsById.find(_type);
      if (it != this->compsById.end() && nullptr != it->second)
        comp = it->second->Create();

      return comp;
    }

    /// \brief Create a new instance of a component storage.
    /// \param[in] _typeId Type of component which the storage will hold.
    /// \return Pointer to a storage. Null if the component type could not be
    /// handled.
    public: std::unique_ptr<ComponentStorageBase> NewStorage(
        const ComponentTypeId &_typeId)
    {
      std::unique_ptr<ComponentStorageBase> storage;
      auto it = this->storagesById.find(_typeId);
      if (it != this->storagesById.end() && nullptr != it->second)
        storage = it->second->Create();

      return storage;
    }

    /// \brief Get all the registered component types by ID.
    /// return Vector of component IDs.
    public: std::vector<ComponentTypeId> TypeIds() const
    {
      std::vector<ComponentTypeId> types;

      // Return the list of all known component types.
      for (const auto &comp : this->compsById)
        types.push_back(comp.first);

      return types;
    }

    /// \brief Get a component's type name given its type ID.
    /// return Unique component name.
    public: std::string Name(ComponentTypeId _typeId) const
    {
      if (namesById.find(_typeId) != namesById.end())
        return namesById.at(_typeId);

      return "";
    }

    /// \brief A list of registered components where the key is its id.
    ///
    /// Note about compsByName and compsById. The maps store pointers as the
    /// values, but never cleans them up, which may (at first glance) seem like
    /// incorrect behavior. This is not a mistake. Since ComponentDescriptors
    /// are created at the point in the code where components are defined, this
    /// generally ends up in a shared library that will be loaded at runtime.
    ///
    /// Because this and the plugin loader both use static variables, and the
    /// order of static initialization and destruction are not guaranteed, this
    /// can lead to a scenario where the shared library is unloaded (with the
    /// ComponentDescriptor), but the Factory still exists. For this reason,
    /// we just keep a pointer, which will dangle until the program is shutdown.
    private: std::map<ComponentTypeId, ComponentDescriptorBase *> compsById;

    /// \brief A list of registered storages where the key is its component's
    /// type id.
    private: std::map<ComponentTypeId, StorageDescriptorBase *> storagesById;

<<<<<<< HEAD
    /// \brief Keep track of the runtime names for types and warn the user if
    /// they try to register different types with the same typeName.
    /// \detail Make it non-static on version 2.0.
    public: inline static std::map<ComponentTypeId, std::string>
        runtimeNamesById;
=======
    /// \brief A list of IDs and their equivalent names.
    /// \detail Make it non-static on version 2.0.
    public: inline static std::map<ComponentTypeId, std::string> namesById;
>>>>>>> e04ef7bc
  };

  /// \brief Static component registration macro.
  ///
  /// Use this macro to register components.
  ///
  /// \detail Each time a plugin which uses a component is loaded, it tries to
  /// register the component again, so we prevent that.
  /// \param[in] _compType Component type name.
  /// \param[in] _classname Class name for component.
  #define IGN_GAZEBO_REGISTER_COMPONENT(_compType, _classname) \
  class IGNITION_GAZEBO_VISIBLE IgnGazeboComponents##_classname \
  { \
    public: IgnGazeboComponents##_classname() \
    { \
      if (_classname::typeId != 0) \
        return; \
      using namespace ignition;\
      using Desc = gazebo::components::ComponentDescriptor<_classname>; \
      using StorageDesc = gazebo::components::StorageDescriptor<_classname>; \
      gazebo::components::Factory::Instance()->Register<_classname>(\
        _compType, new Desc(), new StorageDesc());\
    } \
  }; \
  static IgnGazeboComponents##_classname\
    IgnitionGazeboComponentsInitializer##_classname;
}
}
}
}

#endif<|MERGE_RESOLUTION|>--- conflicted
+++ resolved
@@ -116,13 +116,9 @@
 
       auto typeHash = ignition::common::hash64(_type);
 
-<<<<<<< HEAD
       // Initialize static member variable - we need to set these
       // static members for every shared lib that uses the component, but we
       // only add them to the maps below once.
-=======
-      // Initialize static member variable
->>>>>>> e04ef7bc
       ComponentTypeT::typeId = typeHash;
       ComponentTypeT::typeName = _type;
 
@@ -148,11 +144,8 @@
       // Keep track of all types
       this->compsById[ComponentTypeT::typeId] = _compDesc;
       this->storagesById[ComponentTypeT::typeId] = _storageDesc;
-<<<<<<< HEAD
+      namesById[ComponentTypeT::typeId] = ComponentTypeT::typeName;
       runtimeNamesById[ComponentTypeT::typeId] = runtimeName;
-=======
-      namesById[ComponentTypeT::typeId] = ComponentTypeT::typeName;
->>>>>>> e04ef7bc
     }
 
     /// \brief Unregister a component so that the factory can't create instances
@@ -199,23 +192,20 @@
       }
 
       {
-<<<<<<< HEAD
+        auto it = namesById.find(_typeId);
+        if (it != namesById.end())
+        {
+          namesById.erase(it);
+        }
+      }
+
+      {
         auto it = runtimeNamesById.find(_typeId);
         if (it != runtimeNamesById.end())
         {
           runtimeNamesById.erase(it);
         }
       }
-=======
-        auto it = namesById.find(ComponentTypeT::typeId);
-        if (it != namesById.end())
-        {
-          namesById.erase(it);
-        }
-      }
-
-      ComponentTypeT::typeId = 0;
->>>>>>> e04ef7bc
     }
 
     /// \brief Create a new instance of a component.
@@ -302,17 +292,15 @@
     /// type id.
     private: std::map<ComponentTypeId, StorageDescriptorBase *> storagesById;
 
-<<<<<<< HEAD
+    /// \brief A list of IDs and their equivalent names.
+    /// \detail Make it non-static on version 2.0.
+    public: inline static std::map<ComponentTypeId, std::string> namesById;
+
     /// \brief Keep track of the runtime names for types and warn the user if
     /// they try to register different types with the same typeName.
     /// \detail Make it non-static on version 2.0.
     public: inline static std::map<ComponentTypeId, std::string>
         runtimeNamesById;
-=======
-    /// \brief A list of IDs and their equivalent names.
-    /// \detail Make it non-static on version 2.0.
-    public: inline static std::map<ComponentTypeId, std::string> namesById;
->>>>>>> e04ef7bc
   };
 
   /// \brief Static component registration macro.
