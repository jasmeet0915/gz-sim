--- conflicted
+++ resolved
@@ -19,7 +19,6 @@
 #include <list>
 #include <regex>
 #include <unordered_map>
-<<<<<<< HEAD
 #include <QColorDialog>
 #include <gz/common/Console.hh>
 #include <gz/common/Profiler.hh>
@@ -77,61 +76,6 @@
 #include "gz/sim/config.hh"
 #include "gz/sim/EntityComponentManager.hh"
 #include "gz/sim/gui/GuiEvents.hh"
-=======
-#include <ignition/common/Console.hh>
-#include <ignition/common/Profiler.hh>
-#include <ignition/gui/Application.hh>
-#include <ignition/gui/MainWindow.hh>
-#include <ignition/plugin/Register.hh>
-
-#include "ignition/gazebo/components/Actor.hh"
-#include "ignition/gazebo/components/AngularAcceleration.hh"
-#include "ignition/gazebo/components/AngularVelocity.hh"
-#include "ignition/gazebo/components/BatterySoC.hh"
-#include "ignition/gazebo/components/CastShadows.hh"
-#include "ignition/gazebo/components/CenterOfVolume.hh"
-#include "ignition/gazebo/components/ChildLinkName.hh"
-#include "ignition/gazebo/components/Collision.hh"
-#include "ignition/gazebo/components/Factory.hh"
-#include "ignition/gazebo/components/Gravity.hh"
-#include "ignition/gazebo/components/Joint.hh"
-#include "ignition/gazebo/components/LaserRetro.hh"
-#include "ignition/gazebo/components/Level.hh"
-#include "ignition/gazebo/components/Light.hh"
-#include "ignition/gazebo/components/LightCmd.hh"
-#include "ignition/gazebo/components/LightType.hh"
-#include "ignition/gazebo/components/LinearAcceleration.hh"
-#include "ignition/gazebo/components/LinearVelocity.hh"
-#include "ignition/gazebo/components/LinearVelocitySeed.hh"
-#include "ignition/gazebo/components/Link.hh"
-#include "ignition/gazebo/components/MagneticField.hh"
-#include "ignition/gazebo/components/Material.hh"
-#include "ignition/gazebo/components/Model.hh"
-#include "ignition/gazebo/components/Name.hh"
-#include "ignition/gazebo/components/ParentEntity.hh"
-#include "ignition/gazebo/components/ParentLinkName.hh"
-#include "ignition/gazebo/components/Performer.hh"
-#include "ignition/gazebo/components/PerformerAffinity.hh"
-#include "ignition/gazebo/components/Physics.hh"
-#include "ignition/gazebo/components/PhysicsEnginePlugin.hh"
-#include "ignition/gazebo/components/RenderEngineGuiPlugin.hh"
-#include "ignition/gazebo/components/RenderEngineServerPlugin.hh"
-#include "ignition/gazebo/components/SelfCollide.hh"
-#include "ignition/gazebo/components/Sensor.hh"
-#include "ignition/gazebo/components/SourceFilePath.hh"
-#include "ignition/gazebo/components/SphericalCoordinates.hh"
-#include "ignition/gazebo/components/Static.hh"
-#include "ignition/gazebo/components/SystemPluginInfo.hh"
-#include "ignition/gazebo/components/ThreadPitch.hh"
-#include "ignition/gazebo/components/Transparency.hh"
-#include "ignition/gazebo/components/Visual.hh"
-#include "ignition/gazebo/components/Volume.hh"
-#include "ignition/gazebo/components/WindMode.hh"
-#include "ignition/gazebo/components/World.hh"
-#include "ignition/gazebo/config.hh"
-#include "ignition/gazebo/EntityComponentManager.hh"
-#include "ignition/gazebo/gui/GuiEvents.hh"
->>>>>>> 216d5a51
 
 #include "ComponentInspector.hh"
 #include "Pose3d.hh"
@@ -209,21 +153,12 @@
   }
 }
 
-<<<<<<< HEAD
 using namespace gz;
 using namespace sim;
 
 //////////////////////////////////////////////////
 template<>
 void gz::sim::setData(QStandardItem *_item, const msgs::Light &_data)
-=======
-using namespace ignition;
-using namespace gazebo;
-
-//////////////////////////////////////////////////
-template<>
-void gazebo::setData(QStandardItem *_item, const msgs::Light &_data)
->>>>>>> 216d5a51
 {
   if (nullptr == _item)
     return;
@@ -273,11 +208,7 @@
 
 //////////////////////////////////////////////////
 template<>
-<<<<<<< HEAD
-void gz::sim::setData(QStandardItem *_item,
-=======
-void gazebo::setData(QStandardItem *_item,
->>>>>>> 216d5a51
+void sim::setData(QStandardItem *_item,
     const math::Vector3d &_data)
 {
   if (nullptr == _item)
@@ -294,11 +225,7 @@
 
 //////////////////////////////////////////////////
 template<>
-<<<<<<< HEAD
-void gz::sim::setData(QStandardItem *_item, const std::string &_data)
-=======
-void gazebo::setData(QStandardItem *_item, const std::string &_data)
->>>>>>> 216d5a51
+void sim::setData(QStandardItem *_item, const std::string &_data)
 {
   if (nullptr == _item)
     return;
@@ -311,11 +238,7 @@
 
 //////////////////////////////////////////////////
 template<>
-<<<<<<< HEAD
-void gz::sim::setData(QStandardItem *_item,
-=======
-void gazebo::setData(QStandardItem *_item,
->>>>>>> 216d5a51
+void sim::setData(QStandardItem *_item,
     const std::ostringstream &_data)
 {
   if (nullptr == _item)
@@ -329,11 +252,7 @@
 
 //////////////////////////////////////////////////
 template<>
-<<<<<<< HEAD
-void gz::sim::setData(QStandardItem *_item, const bool &_data)
-=======
-void gazebo::setData(QStandardItem *_item, const bool &_data)
->>>>>>> 216d5a51
+void sim::setData(QStandardItem *_item, const bool &_data)
 {
   if (nullptr == _item)
     return;
@@ -345,11 +264,7 @@
 
 //////////////////////////////////////////////////
 template<>
-<<<<<<< HEAD
-void gz::sim::setData(QStandardItem *_item, const int &_data)
-=======
-void gazebo::setData(QStandardItem *_item, const int &_data)
->>>>>>> 216d5a51
+void sim::setData(QStandardItem *_item, const int &_data)
 {
   if (nullptr == _item)
     return;
@@ -361,22 +276,14 @@
 
 //////////////////////////////////////////////////
 template<>
-<<<<<<< HEAD
-void gz::sim::setData(QStandardItem *_item, const Entity &_data)
-=======
-void gazebo::setData(QStandardItem *_item, const Entity &_data)
->>>>>>> 216d5a51
+void sim::setData(QStandardItem *_item, const Entity &_data)
 {
   setData(_item, static_cast<int>(_data));
 }
 
 //////////////////////////////////////////////////
 template<>
-<<<<<<< HEAD
-void gz::sim::setData(QStandardItem *_item, const double &_data)
-=======
-void gazebo::setData(QStandardItem *_item, const double &_data)
->>>>>>> 216d5a51
+void sim::setData(QStandardItem *_item, const double &_data)
 {
   if (nullptr == _item)
     return;
@@ -388,11 +295,7 @@
 
 //////////////////////////////////////////////////
 template<>
-<<<<<<< HEAD
-void gz::sim::setData(QStandardItem *_item, const sdf::Physics &_data)
-=======
-void gazebo::setData(QStandardItem *_item, const sdf::Physics &_data)
->>>>>>> 216d5a51
+void sim::setData(QStandardItem *_item, const sdf::Physics &_data)
 {
   if (nullptr == _item)
     return;
@@ -407,11 +310,7 @@
 
 //////////////////////////////////////////////////
 template<>
-<<<<<<< HEAD
-void gz::sim::setData(QStandardItem *_item,
-=======
-void gazebo::setData(QStandardItem *_item,
->>>>>>> 216d5a51
+void sim::setData(QStandardItem *_item,
     const sdf::Material &_data)
 {
   if (nullptr == _item)
@@ -444,11 +343,7 @@
 
 //////////////////////////////////////////////////
 template<>
-<<<<<<< HEAD
-void gz::sim::setData(QStandardItem *_item,
-=======
-void gazebo::setData(QStandardItem *_item,
->>>>>>> 216d5a51
+void sim::setData(QStandardItem *_item,
     const math::SphericalCoordinates &_data)
 {
   if (nullptr == _item)
@@ -467,11 +362,7 @@
 }
 
 //////////////////////////////////////////////////
-<<<<<<< HEAD
-void gz::sim::setUnit(QStandardItem *_item, const std::string &_unit)
-=======
-void gazebo::setUnit(QStandardItem *_item, const std::string &_unit)
->>>>>>> 216d5a51
+void sim::setUnit(QStandardItem *_item, const std::string &_unit)
 {
   if (nullptr == _item)
     return;
@@ -500,11 +391,7 @@
 
 /////////////////////////////////////////////////
 QStandardItem *ComponentsModel::AddComponentType(
-<<<<<<< HEAD
-    gz::sim::ComponentTypeId _typeId)
-=======
-    ComponentTypeId _typeId)
->>>>>>> 216d5a51
+    sim::ComponentTypeId _typeId)
 {
   GZ_PROFILE_THREAD_NAME("Qt thread");
   GZ_PROFILE("ComponentsModel::AddComponentType");
@@ -535,11 +422,7 @@
 
 /////////////////////////////////////////////////
 void ComponentsModel::RemoveComponentType(
-<<<<<<< HEAD
-      gz::sim::ComponentTypeId _typeId)
-=======
-      ComponentTypeId _typeId)
->>>>>>> 216d5a51
+      sim::ComponentTypeId _typeId)
 {
   GZ_PROFILE_THREAD_NAME("Qt thread");
   GZ_PROFILE("ComponentsModel::RemoveComponentType");
@@ -576,11 +459,7 @@
 ComponentInspector::ComponentInspector()
   : GuiSystem(), dataPtr(std::make_unique<ComponentInspectorPrivate>())
 {
-<<<<<<< HEAD
-  qRegisterMetaType<gz::sim::ComponentTypeId>();
-=======
-  qRegisterMetaType<ComponentTypeId>();
->>>>>>> 216d5a51
+  qRegisterMetaType<sim::ComponentTypeId>();
   qRegisterMetaType<Entity>("Entity");
 }
 
@@ -1024,7 +903,7 @@
   }
 
   // Remove components no longer present - list items to remove
-  std::list<gz::sim::ComponentTypeId> itemsToRemove;
+  std::list<sim::ComponentTypeId> itemsToRemove;
   for (auto itemIt : this->dataPtr->componentsModel.items)
   {
     auto typeId = itemIt.first;
@@ -1040,7 +919,7 @@
     QMetaObject::invokeMethod(&this->dataPtr->componentsModel,
         "RemoveComponentType",
         Qt::QueuedConnection,
-        Q_ARG(gz::sim::ComponentTypeId, typeId));
+        Q_ARG(sim::ComponentTypeId, typeId));
   }
 }
 
@@ -1056,11 +935,7 @@
 {
   if (!this->dataPtr->locked)
   {
-<<<<<<< HEAD
-    if (_event->type() == sim::gui::events::EntitiesSelected::kType)
-=======
     if (_event->type() == gui::events::EntitiesSelected::kType)
->>>>>>> 216d5a51
     {
       auto event = reinterpret_cast<gui::events::EntitiesSelected *>(_event);
       if (event && !event->Data().empty())
@@ -1069,11 +944,7 @@
       }
     }
 
-<<<<<<< HEAD
-    if (_event->type() == sim::gui::events::DeselectAllEntities::kType)
-=======
     if (_event->type() == gui::events::DeselectAllEntities::kType)
->>>>>>> 216d5a51
     {
       auto event = reinterpret_cast<gui::events::DeselectAllEntities *>(
           _event);
@@ -1215,23 +1086,14 @@
 /////////////////////////////////////////////////
 void ComponentInspector::OnPhysics(double _stepSize, double _realTimeFactor)
 {
-<<<<<<< HEAD
-  std::function<void(const gz::msgs::Boolean &, const bool)> cb =
-      [](const gz::msgs::Boolean &/*_rep*/, const bool _result)
-=======
   std::function<void(const msgs::Boolean &, const bool)> cb =
       [](const msgs::Boolean &/*_rep*/, const bool _result)
->>>>>>> 216d5a51
   {
     if (!_result)
         gzerr << "Error setting physics parameters" << std::endl;
   };
 
-<<<<<<< HEAD
-  gz::msgs::Physics req;
-=======
   msgs::Physics req;
->>>>>>> 216d5a51
   req.set_max_step_size(_stepSize);
   req.set_real_time_factor(_realTimeFactor);
   auto physicsCmdService = "/world/" + this->dataPtr->worldName
@@ -1370,11 +1232,7 @@
     auto humanReadable = plugin.filename();
     removePrefix("ignition-gazebo-", humanReadable);
     removePrefix("ignition-gazebo" +
-<<<<<<< HEAD
         std::string(GZ_SIM_MAJOR_VERSION_STR) + "-", humanReadable);
-=======
-        std::string(IGNITION_GAZEBO_MAJOR_VERSION_STR) + "-", humanReadable);
->>>>>>> 216d5a51
     removeSuffix("-system", humanReadable);
     removeSuffix("system", humanReadable);
     removeSuffix("-plugin", humanReadable);
@@ -1445,10 +1303,5 @@
 }
 
 // Register this plugin
-<<<<<<< HEAD
-GZ_ADD_PLUGIN(gz::sim::ComponentInspector,
-                    gz::gui::Plugin)
-=======
-IGNITION_ADD_PLUGIN(ComponentInspector,
-                    ignition::gui::Plugin)
->>>>>>> 216d5a51
+GZ_ADD_PLUGIN(ComponentInspector,
+              gz::gui::Plugin)