/*
 * Copyright (C) 2020 Open Source Robotics Foundation
 *
 * Licensed under the Apache License, Version 2.0 (the "License");
 * you may not use this file except in compliance with the License.
 * You may obtain a copy of the License at
 *
 *     http://www.apache.org/licenses/LICENSE-2.0
 *
 * Unless required by applicable law or agreed to in writing, software
 * distributed under the License is distributed on an "AS IS" BASIS,
 * WITHOUT WARRANTIES OR CONDITIONS OF ANY KIND, either express or implied.
 * See the License for the specific language governing permissions and
 * limitations under the License.
 *
*/

#include <iostream>
#include <list>
#include <regex>
#include <unordered_map>
#include <ignition/common/Console.hh>
#include <ignition/common/Profiler.hh>
#include <ignition/gui/Application.hh>
#include <ignition/gui/MainWindow.hh>
#include <ignition/plugin/Register.hh>

#include "ignition/gazebo/components/Actor.hh"
#include "ignition/gazebo/components/AngularAcceleration.hh"
#include "ignition/gazebo/components/AngularVelocity.hh"
#include "ignition/gazebo/components/BatterySoC.hh"
#include "ignition/gazebo/components/CastShadows.hh"
#include "ignition/gazebo/components/CenterOfVolume.hh"
#include "ignition/gazebo/components/ChildLinkName.hh"
#include "ignition/gazebo/components/Collision.hh"
#include "ignition/gazebo/components/Factory.hh"
#include "ignition/gazebo/components/Gravity.hh"
#include "ignition/gazebo/components/Joint.hh"
#include "ignition/gazebo/components/LaserRetro.hh"
#include "ignition/gazebo/components/Level.hh"
#include "ignition/gazebo/components/Light.hh"
#include "ignition/gazebo/components/LightCmd.hh"
#include "ignition/gazebo/components/LightType.hh"
#include "ignition/gazebo/components/LinearAcceleration.hh"
#include "ignition/gazebo/components/LinearVelocity.hh"
#include "ignition/gazebo/components/LinearVelocitySeed.hh"
#include "ignition/gazebo/components/Link.hh"
#include "ignition/gazebo/components/MagneticField.hh"
#include "ignition/gazebo/components/Material.hh"
#include "ignition/gazebo/components/Model.hh"
#include "ignition/gazebo/components/Name.hh"
#include "ignition/gazebo/components/ParentEntity.hh"
#include "ignition/gazebo/components/ParentLinkName.hh"
#include "ignition/gazebo/components/Performer.hh"
#include "ignition/gazebo/components/PerformerAffinity.hh"
#include "ignition/gazebo/components/Physics.hh"
#include "ignition/gazebo/components/PhysicsEnginePlugin.hh"
#include "ignition/gazebo/components/RenderEngineGuiPlugin.hh"
#include "ignition/gazebo/components/RenderEngineServerPlugin.hh"
#include "ignition/gazebo/components/SelfCollide.hh"
#include "ignition/gazebo/components/Sensor.hh"
#include "ignition/gazebo/components/SourceFilePath.hh"
#include "ignition/gazebo/components/SphericalCoordinates.hh"
#include "ignition/gazebo/components/Static.hh"
#include "ignition/gazebo/components/SystemPluginInfo.hh"
#include "ignition/gazebo/components/ThreadPitch.hh"
#include "ignition/gazebo/components/Transparency.hh"
#include "ignition/gazebo/components/Visual.hh"
#include "ignition/gazebo/components/Volume.hh"
#include "ignition/gazebo/components/WindMode.hh"
#include "ignition/gazebo/components/World.hh"
#include "ignition/gazebo/config.hh"
#include "ignition/gazebo/EntityComponentManager.hh"
#include "ignition/gazebo/gui/GuiEvents.hh"

#include "ComponentInspector.hh"
#include "Pose3d.hh"
#include "SystemPluginInfo.hh"

namespace ignition::gazebo
{
  class ComponentInspectorPrivate
  {
    /// \brief Model holding all the current components.
    public: ComponentsModel componentsModel;

    /// \brief Entity being inspected. Default to world.
    public: Entity entity{1};

    /// \brief World entity
    public: Entity worldEntity{kNullEntity};

    /// \brief Name of the world
    public: std::string worldName;

    /// \brief Entity name
    public: std::string entityName;

    /// \brief Entity type, such as 'world' or 'model'.
    public: QString type;

    /// \brief Nested model or not
    public: bool nestedModel = false;

    /// \brief Whether currently locked on a given entity
    public: bool locked{false};

    /// \brief Whether updates are currently paused.
    public: bool paused{false};

    /// \brief Transport node for making command requests
    public: transport::Node node;

    /// \brief A map of component types to the function used to update it.
    public: std::map<ComponentTypeId, inspector::UpdateViewCb>
        updateViewCbs;

    /// \brief Handles all components displayed as a 3D pose.
    public: std::unique_ptr<inspector::Pose3d> pose3d;

    /// \brief Handles all system info components.
    public: std::unique_ptr<inspector::SystemPluginInfo> systemInfo;

    /// \brief A list of system plugin human readable names.
    public: QStringList systemNameList;

    /// \brief Maps plugin display names to their filenames.
    public: std::unordered_map<std::string, std::string> systemMap;
  };
}

// Helper to remove a prefix from a string if present
void removePrefix(const std::string &_prefix, std::string &_s)
{
  auto id = _s.find(_prefix);
  if (id != std::string::npos)
  {
    _s = _s.substr(_prefix.length());
  }
}

// Helper to remove a suffix from a string if present
void removeSuffix(const std::string &_suffix, std::string &_s)
{
  auto id = _s.find(_suffix);
  if (id != std::string::npos && id + _suffix.length() == _s.length())
  {
    _s.erase(id, _suffix.length());
  }
}

using namespace ignition;
using namespace gazebo;

//////////////////////////////////////////////////
template<>
<<<<<<< HEAD
void gazebo::setData(QStandardItem *_item, const msgs::Light &_data)
{
  if (nullptr == _item)
    return;

  int lightType = -1;
  if (_data.type() == msgs::Light::POINT)
  {
    lightType = 0;
  }
  else if (_data.type() == msgs::Light::SPOT)
  {
    lightType = 1;
  }
  else if (_data.type() == msgs::Light::DIRECTIONAL)
  {
    lightType = 2;
  }

  bool visualizeVisual = true;
  for (int i = 0; i < _data.header().data_size(); ++i)
  {
    for (int j = 0;
        j < _data.header().data(i).value_size(); ++j)
    {
      if (_data.header().data(i).key() ==
          "visualizeVisual")
      {
        visualizeVisual = ignition::math::parseInt(
          _data.header().data(i).value(0));
      }
    }
  }

  bool isLightOn = true;
  for (int i = 0; i < _data.header().data_size(); ++i)
  {
    for (int j = 0;
        j < _data.header().data(i).value_size(); ++j)
    {
      if (_data.header().data(i).key() ==
          "isLightOn")
      {
        isLightOn = ignition::math::parseInt(
          _data.header().data(i).value(0));
      }
    }
  }

  _item->setData(QString("Light"),
      ComponentsModel::RoleNames().key("dataType"));
  _item->setData(QList({
    QVariant(_data.specular().r()),
    QVariant(_data.specular().g()),
    QVariant(_data.specular().b()),
    QVariant(_data.specular().a()),
    QVariant(_data.diffuse().r()),
    QVariant(_data.diffuse().g()),
    QVariant(_data.diffuse().b()),
    QVariant(_data.diffuse().a()),
    QVariant(_data.range()),
    QVariant(_data.attenuation_linear()),
    QVariant(_data.attenuation_constant()),
    QVariant(_data.attenuation_quadratic()),
    QVariant(_data.cast_shadows()),
    QVariant(_data.direction().x()),
    QVariant(_data.direction().y()),
    QVariant(_data.direction().z()),
    QVariant(_data.spot_inner_angle()),
    QVariant(_data.spot_outer_angle()),
    QVariant(_data.spot_falloff()),
    QVariant(_data.intensity()),
    QVariant(lightType),
    QVariant(isLightOn),
    QVariant(visualizeVisual)
  }), ComponentsModel::RoleNames().key("data"));
}

//////////////////////////////////////////////////
template<>
=======
>>>>>>> 940e5f36
void gazebo::setData(QStandardItem *_item,
    const math::Vector3d &_data)
{
  if (nullptr == _item)
    return;

  _item->setData(QString("Vector3d"),
      ComponentsModel::RoleNames().key("dataType"));
  _item->setData(QList({
    QVariant(_data.X()),
    QVariant(_data.Y()),
    QVariant(_data.Z())
  }), ComponentsModel::RoleNames().key("data"));
}

//////////////////////////////////////////////////
template<>
void gazebo::setData(QStandardItem *_item, const std::string &_data)
{
  if (nullptr == _item)
    return;

  _item->setData(QString("String"),
      ComponentsModel::RoleNames().key("dataType"));
  _item->setData(QString::fromStdString(_data),
      ComponentsModel::RoleNames().key("data"));
}

//////////////////////////////////////////////////
template<>
void gazebo::setData(QStandardItem *_item,
    const std::ostringstream &_data)
{
  if (nullptr == _item)
    return;

  _item->setData(QString("Raw"),
      ComponentsModel::RoleNames().key("dataType"));
  _item->setData(QString::fromStdString(_data.str()),
      ComponentsModel::RoleNames().key("data"));
}

//////////////////////////////////////////////////
template<>
void gazebo::setData(QStandardItem *_item, const bool &_data)
{
  if (nullptr == _item)
    return;

  _item->setData(QString("Boolean"),
      ComponentsModel::RoleNames().key("dataType"));
  _item->setData(_data, ComponentsModel::RoleNames().key("data"));
}

//////////////////////////////////////////////////
template<>
void gazebo::setData(QStandardItem *_item, const int &_data)
{
  if (nullptr == _item)
    return;

  _item->setData(QString("Integer"),
      ComponentsModel::RoleNames().key("dataType"));
  _item->setData(_data, ComponentsModel::RoleNames().key("data"));
}

//////////////////////////////////////////////////
template<>
void gazebo::setData(QStandardItem *_item, const Entity &_data)
{
  setData(_item, static_cast<int>(_data));
}

//////////////////////////////////////////////////
template<>
void gazebo::setData(QStandardItem *_item, const double &_data)
{
  if (nullptr == _item)
    return;

  _item->setData(QString("Float"),
      ComponentsModel::RoleNames().key("dataType"));
  _item->setData(_data, ComponentsModel::RoleNames().key("data"));
}

//////////////////////////////////////////////////
template<>
void gazebo::setData(QStandardItem *_item, const sdf::Physics &_data)
{
  if (nullptr == _item)
    return;

  _item->setData(QString("Physics"),
      ComponentsModel::RoleNames().key("dataType"));
  _item->setData(QList({
    QVariant(_data.MaxStepSize()),
    QVariant(_data.RealTimeFactor())
  }), ComponentsModel::RoleNames().key("data"));
}

//////////////////////////////////////////////////
<<<<<<< HEAD
template<>
void gazebo::setData(QStandardItem *_item,
    const sdf::Material &_data)
{
  if (nullptr == _item)
    return;

  _item->setData(QString("Material"),
      ComponentsModel::RoleNames().key("dataType"));
  _item->setData(QList({
    QVariant(_data.Ambient().R()),
    QVariant(_data.Ambient().G()),
    QVariant(_data.Ambient().B()),
    QVariant(_data.Ambient().A()),
    QVariant(_data.Diffuse().R()),
    QVariant(_data.Diffuse().G()),
    QVariant(_data.Diffuse().B()),
    QVariant(_data.Diffuse().A()),
    QVariant(_data.Specular().R()),
    QVariant(_data.Specular().G()),
    QVariant(_data.Specular().B()),
    QVariant(_data.Specular().A()),
    QVariant(_data.Emissive().R()),
    QVariant(_data.Emissive().G()),
    QVariant(_data.Emissive().B()),
    QVariant(_data.Emissive().A())
  }), ComponentsModel::RoleNames().key("data"));

  // TODO(anyone) Only shows colors of material,
  // need to add others (e.g., pbr)
}

//////////////////////////////////////////////////
template<>
void gazebo::setData(QStandardItem *_item,
    const math::SphericalCoordinates &_data)
{
  if (nullptr == _item)
    return;

  _item->setData(QString("SphericalCoordinates"),
      ComponentsModel::RoleNames().key("dataType"));
  _item->setData(QList({
    QVariant(QString::fromStdString(math::SphericalCoordinates::Convert(
        _data.Surface()))),
    QVariant(_data.LatitudeReference().Degree()),
    QVariant(_data.LongitudeReference().Degree()),
    QVariant(_data.ElevationReference()),
    QVariant(_data.HeadingOffset().Degree()),
  }), ComponentsModel::RoleNames().key("data"));
}

//////////////////////////////////////////////////
=======
>>>>>>> 940e5f36
void gazebo::setUnit(QStandardItem *_item, const std::string &_unit)
{
  if (nullptr == _item)
    return;

  _item->setData(QString::fromStdString(_unit),
      ComponentsModel::RoleNames().key("unit"));
}

/////////////////////////////////////////////////
std::string shortName(const std::string &_typeName)
{
  // Remove namespaces
  auto name = _typeName.substr(_typeName.rfind('.')+1);

  // Split CamelCase
  std::regex reg("(\\B[A-Z])");
  name = std::regex_replace(name, reg, " $1");

  return name;
}

/////////////////////////////////////////////////
ComponentsModel::ComponentsModel() : QStandardItemModel()
{
}

/////////////////////////////////////////////////
QStandardItem *ComponentsModel::AddComponentType(
    ComponentTypeId _typeId)
{
  IGN_PROFILE_THREAD_NAME("Qt thread");
  IGN_PROFILE("ComponentsModel::AddComponentType");

  auto typeName = QString::fromStdString(
      components::Factory::Instance()->Name(_typeId));

  auto itemIt = this->items.find(_typeId);

  // Existing component item
  if (itemIt != this->items.end())
  {
    return itemIt->second;
  }

  // New component item
  auto item = new QStandardItem(typeName);
  item->setData(QString::fromStdString(shortName(
      typeName.toStdString())), this->roleNames().key("shortName"));
  item->setData(typeName, this->roleNames().key("typeName"));
  item->setData(QString::number(_typeId),
      this->roleNames().key("typeId"));

  this->invisibleRootItem()->appendRow(item);
  this->items[_typeId] = item;
  return item;
}

/////////////////////////////////////////////////
void ComponentsModel::RemoveComponentType(
      ComponentTypeId _typeId)
{
  IGN_PROFILE_THREAD_NAME("Qt thread");
  IGN_PROFILE("ComponentsModel::RemoveComponentType");

  auto itemIt = this->items.find(_typeId);

  // Existing component item
  if (itemIt != this->items.end())
  {
    this->invisibleRootItem()->removeRow(itemIt->second->row());
    this->items.erase(_typeId);
  }
}

/////////////////////////////////////////////////
QHash<int, QByteArray> ComponentsModel::roleNames() const
{
  return ComponentsModel::RoleNames();
}

/////////////////////////////////////////////////
QHash<int, QByteArray> ComponentsModel::RoleNames()
{
  return {std::pair(100, "typeName"),
          std::pair(101, "typeId"),
          std::pair(102, "shortName"),
          std::pair(103, "dataType"),
          std::pair(104, "unit"),
          std::pair(105, "data"),
          std::pair(106, "entity")};
}

/////////////////////////////////////////////////
ComponentInspector::ComponentInspector()
  : GuiSystem(), dataPtr(std::make_unique<ComponentInspectorPrivate>())
{
  qRegisterMetaType<ComponentTypeId>();
  qRegisterMetaType<Entity>("Entity");
}

/////////////////////////////////////////////////
ComponentInspector::~ComponentInspector() = default;

/////////////////////////////////////////////////
void ComponentInspector::LoadConfig(const tinyxml2::XMLElement *)
{
  if (this->title.empty())
    this->title = "Component inspector";

  ignition::gui::App()->findChild<
      ignition::gui::MainWindow *>()->installEventFilter(this);

  // Connect model
  this->Context()->setContextProperty(
      "ComponentsModel", &this->dataPtr->componentsModel);

  // Type-specific handlers
  this->dataPtr->pose3d = std::make_unique<inspector::Pose3d>(this);
  this->dataPtr->systemInfo =
      std::make_unique<inspector::SystemPluginInfo>(this);
}

//////////////////////////////////////////////////
void ComponentInspector::Update(const UpdateInfo &,
    EntityComponentManager &_ecm)
{
  IGN_PROFILE("ComponentInspector::Update");

  if (this->dataPtr->paused)
    return;

  auto componentTypes = _ecm.ComponentTypes(this->dataPtr->entity);

  // List all components
  for (const auto &typeId : componentTypes)
  {
    // Type components
    if (typeId == components::World::typeId)
    {
      this->dataPtr->worldEntity = this->dataPtr->entity;
      this->SetType("world");
      continue;
    }

    if (typeId == components::Model::typeId)
    {
      this->SetType("model");

      // check if entity is nested model
      auto parentComp = _ecm.Component<components::ParentEntity>(
           this->dataPtr->entity);
      if (parentComp)
      {
        auto modelComp = _ecm.Component<components::Model>(parentComp->Data());
        this->dataPtr->nestedModel = (modelComp);
      }
      this->NestedModelChanged();

      continue;
    }

    if (typeId == components::Link::typeId)
    {
      this->SetType("link");
      continue;
    }

    if (typeId == components::Collision::typeId)
    {
      this->SetType("collision");
      continue;
    }

    if (typeId == components::Visual::typeId)
    {
      this->SetType("visual");
      continue;
    }

    if (typeId == components::Sensor::typeId)
    {
      this->SetType("sensor");
      continue;
    }

    if (typeId == components::Joint::typeId)
    {
      this->SetType("joint");
      continue;
    }

    if (typeId == components::Performer::typeId)
    {
      this->SetType("performer");
      continue;
    }

    if (typeId == components::Level::typeId)
    {
      this->SetType("level");
      continue;
    }

    if (typeId == components::Actor::typeId)
    {
      this->SetType("actor");
      continue;
    }

    // Get component item
    QStandardItem *item;
    auto itemIt = this->dataPtr->componentsModel.items.find(typeId);
    if (itemIt != this->dataPtr->componentsModel.items.end())
    {
      item = itemIt->second;
    }
    // Add component to list
    else
    {
      item = this->dataPtr->componentsModel.AddComponentType(typeId);
    }

    item->setData(QString::number(this->dataPtr->entity),
                  ComponentsModel::RoleNames().key("entity"));

    if (nullptr == item)
    {
      ignerr << "Failed to get item for component type [" << typeId << "]"
             << std::endl;
      continue;
    }

    // Populate component-specific data
    if (typeId == components::AngularAcceleration::typeId)
    {
      auto comp = _ecm.Component<components::AngularAcceleration>(
          this->dataPtr->entity);
      if (comp)
      {
        setData(item, comp->Data());
        setUnit(item, "rad/s\u00B2");
      }
    }
    else if (typeId == components::AngularVelocity::typeId)
    {
      auto comp = _ecm.Component<components::AngularVelocity>(
          this->dataPtr->entity);
      if (comp)
      {
        setData(item, comp->Data());
        setUnit(item, "rad/s");
      }
    }
    else if (typeId == components::AnimationName::typeId)
    {
      auto comp = _ecm.Component<components::AnimationName>(
          this->dataPtr->entity);
      if (comp)
        setData(item, comp->Data());
    }
    else if (typeId == components::BatterySoC::typeId)
    {
      auto comp = _ecm.Component<components::BatterySoC>(
          this->dataPtr->entity);
      if (comp)
        setData(item, comp->Data());
    }
    else if (typeId == components::CastShadows::typeId)
    {
      auto comp = _ecm.Component<components::CastShadows>(
          this->dataPtr->entity);
      if (comp)
        setData(item, comp->Data());
    }
    else if (typeId == components::CenterOfVolume::typeId)
    {
      auto comp = _ecm.Component<components::CenterOfVolume>(
          this->dataPtr->entity);
      if (comp)
      {
        setData(item, comp->Data());
        setUnit(item, "m");
      }
    }
    else if (typeId == components::ChildLinkName::typeId)
    {
      auto comp = _ecm.Component<components::ChildLinkName>(
          this->dataPtr->entity);
      if (comp)
        setData(item, comp->Data());
    }
    else if (typeId == components::Gravity::typeId)
    {
      auto comp = _ecm.Component<components::Gravity>(this->dataPtr->entity);
      if (comp)
      {
        setData(item, comp->Data());
        setUnit(item, "m/s\u00B2");
      }
    }
    else if (typeId == components::LaserRetro::typeId)
    {
      auto comp = _ecm.Component<components::LaserRetro>(this->dataPtr->entity);
      if (comp)
        setData(item, comp->Data());
    }
    else if (typeId == components::LinearAcceleration::typeId)
    {
      auto comp = _ecm.Component<components::LinearAcceleration>(
          this->dataPtr->entity);
      if (comp)
      {
        setData(item, comp->Data());
        setUnit(item, "m/s\u00B2");
      }
    }
    else if (typeId == components::LinearVelocity::typeId)
    {
      auto comp = _ecm.Component<components::LinearVelocity>(
          this->dataPtr->entity);
      if (comp)
      {
        setData(item, comp->Data());
        setUnit(item, "m/s");
      }
    }
    else if (typeId == components::MagneticField::typeId)
    {
      auto comp = _ecm.Component<components::MagneticField>(
          this->dataPtr->entity);
      if (comp)
      {
        setData(item, comp->Data());
        setUnit(item, "T");
      }
    }
    else if (typeId == components::Name::typeId)
    {
      auto comp = _ecm.Component<components::Name>(this->dataPtr->entity);
      if (comp)
        setData(item, comp->Data());

      if (this->dataPtr->entity == this->dataPtr->worldEntity)
        this->dataPtr->worldName = comp->Data();
      this->dataPtr->entityName = comp->Data();
    }
    else if (typeId == components::LightType::typeId)
    {
      auto comp = _ecm.Component<components::LightType>(this->dataPtr->entity);
      if (comp)
        setData(item, comp->Data());
    }
    else if (typeId == components::ParentEntity::typeId)
    {
      auto comp = _ecm.Component<components::ParentEntity>(
          this->dataPtr->entity);
      if (comp)
        setData(item, comp->Data());
    }
    else if (typeId == components::ParentLinkName::typeId)
    {
      auto comp = _ecm.Component<components::ParentLinkName>(
          this->dataPtr->entity);
      if (comp)
        setData(item, comp->Data());
    }
    else if (typeId == components::PerformerAffinity::typeId)
    {
      auto comp = _ecm.Component<components::PerformerAffinity>(
          this->dataPtr->entity);
      if (comp)
        setData(item, comp->Data());
    }
    else if (typeId == components::Light::typeId)
    {
      this->SetType("light");
      auto comp = _ecm.Component<components::Light>(this->dataPtr->entity);
      if (comp)
      {
        msgs::Light lightMsgs = convert<msgs::Light>(comp->Data());
        setData(item, lightMsgs);
      }
    }
    else if (typeId == components::Physics::typeId)
    {
      auto comp = _ecm.Component<components::Physics>(this->dataPtr->entity);
      if (comp)
        setData(item, comp->Data());
    }
    else if (typeId == components::PhysicsCollisionDetector::typeId)
    {
      auto comp = _ecm.Component<components::PhysicsCollisionDetector>(
          this->dataPtr->entity);
      if (comp)
        setData(item, comp->Data());
    }
    else if (typeId == components::PhysicsSolver::typeId)
    {
      auto comp = _ecm.Component<components::PhysicsSolver>(
          this->dataPtr->entity);
      if (comp)
        setData(item, comp->Data());
    }
    else if (typeId == components::RenderEngineGuiPlugin::typeId)
    {
      auto comp = _ecm.Component<components::RenderEngineGuiPlugin>(
          this->dataPtr->entity);
      if (comp)
        setData(item, comp->Data());
    }
    else if (typeId == components::RenderEngineServerPlugin::typeId)
    {
      auto comp = _ecm.Component<components::RenderEngineServerPlugin>(
          this->dataPtr->entity);
      if (comp)
        setData(item, comp->Data());
    }
    else if (typeId == components::Static::typeId)
    {
      auto comp = _ecm.Component<components::Static>(this->dataPtr->entity);
      if (comp)
        setData(item, comp->Data());
    }
    else if (typeId == components::SelfCollide::typeId)
    {
      auto comp =
          _ecm.Component<components::SelfCollide>(this->dataPtr->entity);
      if (comp)
        setData(item, comp->Data());
    }
    else if (typeId == components::SensorTopic::typeId)
    {
      auto comp =
          _ecm.Component<components::SensorTopic>(this->dataPtr->entity);
      if (comp)
        setData(item, comp->Data());
    }
    else if (typeId == components::SourceFilePath::typeId)
    {
      auto comp =
          _ecm.Component<components::SourceFilePath>(this->dataPtr->entity);
      if (comp)
        setData(item, comp->Data());
    }
    else if (typeId == components::SphericalCoordinates::typeId)
    {
      auto comp = _ecm.Component<components::SphericalCoordinates>(
          this->dataPtr->entity);
      if (comp)
        setData(item, comp->Data());
    }
    else if (typeId == components::ThreadPitch::typeId)
    {
      auto comp = _ecm.Component<components::ThreadPitch>(
          this->dataPtr->entity);
      if (comp)
      {
        setData(item, comp->Data());
        setUnit(item, "m");
      }
    }
    else if (typeId == components::Transparency::typeId)
    {
      auto comp = _ecm.Component<components::Transparency>(
          this->dataPtr->entity);
      if (comp)
        setData(item, comp->Data());
    }
    else if (typeId == components::Volume::typeId)
    {
      auto comp = _ecm.Component<components::Volume>(
          this->dataPtr->entity);
      if (comp)
      {
        setData(item, comp->Data());
        setUnit(item, "m\u00B3");
      }
    }
    else if (typeId == components::WindMode::typeId)
    {
      auto comp = _ecm.Component<components::WindMode>(this->dataPtr->entity);
      if (comp)
        setData(item, comp->Data());
    }
    else if (typeId == components::WorldAngularAcceleration::typeId)
    {
      auto comp = _ecm.Component<components::WorldAngularAcceleration>(
          this->dataPtr->entity);
      if (comp)
      {
        setData(item, comp->Data());
        setUnit(item, "rad/s\u00B2");
      }
    }
    else if (typeId == components::WorldAngularVelocity::typeId)
    {
      auto comp = _ecm.Component<components::WorldAngularVelocity>(
          this->dataPtr->entity);
      if (comp)
      {
        setData(item, comp->Data());
        setUnit(item, "rad/s");
      }
    }
    else if (typeId == components::WorldLinearVelocity::typeId)
    {
      auto comp = _ecm.Component<components::WorldLinearVelocity>(
          this->dataPtr->entity);
      if (comp)
      {
        setData(item, comp->Data());
        setUnit(item, "m/s");
      }
    }
    else if (typeId == components::WorldLinearVelocitySeed::typeId)
    {
      auto comp = _ecm.Component<components::WorldLinearVelocitySeed>(
          this->dataPtr->entity);
      if (comp)
      {
        setData(item, comp->Data());
        setUnit(item, "m/s");
      }
    }
    else if (this->dataPtr->updateViewCbs.find(typeId) !=
          this->dataPtr->updateViewCbs.end())
    {
      this->dataPtr->updateViewCbs[typeId](_ecm, item);
    }
    else if (typeId == components::Material::typeId)
    {
      auto comp = _ecm.Component<components::Material>(this->dataPtr->entity);
      if (comp)
      {
        setData(item, comp->Data());
      }
    }
  }

  // Remove components no longer present - list items to remove
  std::list<ignition::gazebo::ComponentTypeId> itemsToRemove;
  for (auto itemIt : this->dataPtr->componentsModel.items)
  {
    auto typeId = itemIt.first;
    if (componentTypes.find(typeId) == componentTypes.end())
    {
      itemsToRemove.push_back(typeId);
    }
  }

  // Remove components in list
  for (auto typeId : itemsToRemove)
  {
    QMetaObject::invokeMethod(&this->dataPtr->componentsModel,
        "RemoveComponentType",
        Qt::QueuedConnection,
        Q_ARG(ignition::gazebo::ComponentTypeId, typeId));
  }
}

/////////////////////////////////////////////////
void ComponentInspector::AddUpdateViewCb(ComponentTypeId _id,
    inspector::UpdateViewCb _cb)
{
  this->dataPtr->updateViewCbs[_id] = _cb;
}

/////////////////////////////////////////////////
bool ComponentInspector::eventFilter(QObject *_obj, QEvent *_event)
{
  if (!this->dataPtr->locked)
  {
    if (_event->type() == gui::events::EntitiesSelected::kType)
    {
      auto event = reinterpret_cast<gui::events::EntitiesSelected *>(_event);
      if (event && !event->Data().empty())
      {
        this->SetEntity(*event->Data().begin());
      }
    }

    if (_event->type() == gui::events::DeselectAllEntities::kType)
    {
      auto event = reinterpret_cast<gui::events::DeselectAllEntities *>(
          _event);
      if (event)
      {
        this->SetEntity(kNullEntity);
      }
    }
  }

  // Standard event processing
  return QObject::eventFilter(_obj, _event);
}

/////////////////////////////////////////////////
Entity ComponentInspector::GetEntity() const
{
  return this->dataPtr->entity;
}

/////////////////////////////////////////////////
void ComponentInspector::SetEntity(const Entity &_entity)
{
  // If nothing is selected, display world properties
  if (_entity == kNullEntity)
  {
    this->dataPtr->entity = this->dataPtr->worldEntity;
  }
  else
  {
    this->dataPtr->entity = _entity;
  }
  this->EntityChanged();
}

/////////////////////////////////////////////////
QString ComponentInspector::Type() const
{
  return this->dataPtr->type;
}

/////////////////////////////////////////////////
void ComponentInspector::SetType(const QString &_type)
{
  this->dataPtr->type = _type;
  this->TypeChanged();
}

/////////////////////////////////////////////////
bool ComponentInspector::Locked() const
{
  return this->dataPtr->locked;
}

/////////////////////////////////////////////////
void ComponentInspector::SetLocked(bool _locked)
{
  this->dataPtr->locked = _locked;
  this->LockedChanged();
}

/////////////////////////////////////////////////
bool ComponentInspector::Paused() const
{
  return this->dataPtr->paused;
}

/////////////////////////////////////////////////
void ComponentInspector::SetPaused(bool _paused)
{
  this->dataPtr->paused = _paused;
  this->PausedChanged();
}

/////////////////////////////////////////////////
void ComponentInspector::OnLight(
  double _rSpecular, double _gSpecular, double _bSpecular, double _aSpecular,
  double _rDiffuse, double _gDiffuse, double _bDiffuse, double _aDiffuse,
  double _attRange, double _attLinear, double _attConstant,
  double _attQuadratic, bool _castShadows, double _directionX,
  double _directionY, double _directionZ, double _innerAngle,
  double _outerAngle, double _falloff, double _intensity, int _type,
  bool _isLightOn, bool _visualizeVisual)
{
  std::function<void(const msgs::Boolean &, const bool)> cb =
      [](const msgs::Boolean &/*_rep*/, const bool _result)
  {
    if (!_result)
      ignerr << "Error setting light configuration" << std::endl;
  };

  ignition::msgs::Light req;
  {
    // todo(ahcorde) Use the field is_light_off in light.proto from
    // Garden on.
    auto header = req.mutable_header()->add_data();
    header->set_key("isLightOn");
    std::string *value = header->add_value();
    *value = std::to_string(_isLightOn);
  }
  {
    // todo(ahcorde) Use the field visualize_visual in light.proto from
    // Garden on.
    auto header = req.mutable_header()->add_data();
    header->set_key("visualizeVisual");
    std::string *value = header->add_value();
    *value = std::to_string(_visualizeVisual);
  }

  req.set_name(this->dataPtr->entityName);
  req.set_id(this->dataPtr->entity);
  ignition::msgs::Set(req.mutable_diffuse(),
    ignition::math::Color(_rDiffuse, _gDiffuse, _bDiffuse, _aDiffuse));
  ignition::msgs::Set(req.mutable_specular(),
    ignition::math::Color(_rSpecular, _gSpecular, _bSpecular, _aSpecular));
  req.set_range(_attRange);
  req.set_attenuation_linear(_attLinear);
  req.set_attenuation_constant(_attConstant);
  req.set_attenuation_quadratic(_attQuadratic);
  req.set_cast_shadows(_castShadows);
  req.set_intensity(_intensity);
  if (_type == 0)
    req.set_type(ignition::msgs::Light::POINT);
  else if (_type == 1)
    req.set_type(ignition::msgs::Light::SPOT);
  else
    req.set_type(ignition::msgs::Light::DIRECTIONAL);

  if (_type == 1)  // sdf::LightType::SPOT
  {
    req.set_spot_inner_angle(_innerAngle);
    req.set_spot_outer_angle(_outerAngle);
    req.set_spot_falloff(_falloff);
  }

  // if sdf::LightType::SPOT || sdf::LightType::DIRECTIONAL
  if (_type == 1 || _type == 2)
  {
    ignition::msgs::Set(req.mutable_direction(),
      ignition::math::Vector3d(_directionX, _directionY, _directionZ));
  }

  auto lightConfigService = "/world/" + this->dataPtr->worldName +
    "/light_config";
  lightConfigService = transport::TopicUtils::AsValidTopic(lightConfigService);
  if (lightConfigService.empty())
  {
    ignerr << "Invalid light command service topic provided" << std::endl;
    return;
  }
  this->dataPtr->node.Request(lightConfigService, req, cb);
}

/////////////////////////////////////////////////
void ComponentInspector::OnPhysics(double _stepSize, double _realTimeFactor)
{
  std::function<void(const msgs::Boolean &, const bool)> cb =
      [](const msgs::Boolean &/*_rep*/, const bool _result)
  {
    if (!_result)
        ignerr << "Error setting physics parameters" << std::endl;
  };

  msgs::Physics req;
  req.set_max_step_size(_stepSize);
  req.set_real_time_factor(_realTimeFactor);
  auto physicsCmdService = "/world/" + this->dataPtr->worldName
      + "/set_physics";
  physicsCmdService = transport::TopicUtils::AsValidTopic(physicsCmdService);
  if (physicsCmdService.empty())
  {
    ignerr << "Invalid physics command service topic provided" << std::endl;
    return;
  }
  this->dataPtr->node.Request(physicsCmdService, req, cb);
}

/////////////////////////////////////////////////
void ComponentInspector::OnMaterialColor(
  double _rAmbient, double _gAmbient, double _bAmbient, double _aAmbient,
  double _rDiffuse, double _gDiffuse, double _bDiffuse, double _aDiffuse,
  double _rSpecular, double _gSpecular, double _bSpecular, double _aSpecular,
  double _rEmissive, double _gEmissive, double _bEmissive, double _aEmissive,
  QString /*_type*/, QColor /*_currColor*/)
{
  std::function<void(const ignition::msgs::Boolean &, const bool)> cb =
      [](const ignition::msgs::Boolean &/*_rep*/, const bool _result)
  {
    if (!_result)
      ignerr << "Error setting material color configuration"
             << " on visual" << std::endl;
  };

  msgs::Visual req;
  req.set_id(this->dataPtr->entity);

  msgs::Set(req.mutable_material()->mutable_ambient(),
    math::Color(_rAmbient, _gAmbient, _bAmbient, _aAmbient));
  msgs::Set(req.mutable_material()->mutable_diffuse(),
    math::Color(_rDiffuse, _gDiffuse, _bDiffuse, _aDiffuse));
  msgs::Set(req.mutable_material()->mutable_specular(),
    math::Color(_rSpecular, _gSpecular, _bSpecular, _aSpecular));
  msgs::Set(req.mutable_material()->mutable_emissive(),
    math::Color(_rEmissive, _gEmissive, _bEmissive, _aEmissive));

  auto materialCmdService = "/world/" + this->dataPtr->worldName
      + "/visual_config";
  materialCmdService = transport::TopicUtils::AsValidTopic(materialCmdService);
  if (materialCmdService.empty())
  {
    ignerr << "Invalid material command service topic provided" << std::endl;
    return;
  }
  this->dataPtr->node.Request(materialCmdService, req, cb);
}

/////////////////////////////////////////////////
void ComponentInspector::OnSphericalCoordinates(QString _surface,
    double _latitude, double _longitude, double _elevation,
    double _heading)
{
  if (_surface != QString("EARTH_WGS84"))
  {
    ignerr << "Surface [" << _surface.toStdString() << "] not supported."
           << std::endl;
    return;
  }

  std::function<void(const msgs::Boolean &, const bool)> cb =
      [](const msgs::Boolean &/*_rep*/, const bool _result)
  {
    if (!_result)
      ignerr << "Error setting spherical coordinates." << std::endl;
  };

  msgs::SphericalCoordinates req;
  req.set_surface_model(msgs::SphericalCoordinates::EARTH_WGS84);
  req.set_latitude_deg(_latitude);
  req.set_longitude_deg(_longitude);
  req.set_elevation(_elevation);
  req.set_heading_deg(_heading);

  auto sphericalCoordsCmdService = "/world/" + this->dataPtr->worldName
      + "/set_spherical_coordinates";
  sphericalCoordsCmdService =
      transport::TopicUtils::AsValidTopic(sphericalCoordsCmdService);
  if (sphericalCoordsCmdService.empty())
  {
    ignerr << "Invalid spherical coordinates service" << std::endl;
    return;
  }
  this->dataPtr->node.Request(sphericalCoordsCmdService, req, cb);
}

/////////////////////////////////////////////////
bool ComponentInspector::NestedModel() const
{
  return this->dataPtr->nestedModel;
}

/////////////////////////////////////////////////
const std::string &ComponentInspector::WorldName() const
{
  return this->dataPtr->worldName;
}

/////////////////////////////////////////////////
transport::Node &ComponentInspector::TransportNode()
{
  return this->dataPtr->node;
}

/////////////////////////////////////////////////
void ComponentInspector::QuerySystems()
{
  msgs::Empty req;
  msgs::EntityPlugin_V res;
  bool result;
  unsigned int timeout = 5000;
  std::string service{"/world/" + this->dataPtr->worldName +
      "/system/info"};
  if (!this->dataPtr->node.Request(service, req, timeout, res, result))
  {
    ignerr << "Unable to query available systems." << std::endl;
    return;
  }

  this->dataPtr->systemNameList.clear();
  this->dataPtr->systemMap.clear();
  for (const auto &plugin : res.plugins())
  {
    if (plugin.filename().empty())
    {
      ignerr << "Received empty plugin name. This shouldn't happen."
             << std::endl;
      continue;
    }

    // Remove common prefixes and suffixes
    auto humanReadable = plugin.filename();
    removePrefix("ignition-gazebo-", humanReadable);
    removePrefix("ignition-gazebo" +
        std::string(IGNITION_GAZEBO_MAJOR_VERSION_STR) + "-", humanReadable);
    removeSuffix("-system", humanReadable);
    removeSuffix("system", humanReadable);
    removeSuffix("-plugin", humanReadable);
    removeSuffix("plugin", humanReadable);

    // Replace - with space, capitalize
    std::replace(humanReadable.begin(), humanReadable.end(), '-', ' ');
    humanReadable[0] = std::toupper(humanReadable[0]);

    this->dataPtr->systemMap[humanReadable] = plugin.filename();
    this->dataPtr->systemNameList.push_back(
        QString::fromStdString(humanReadable));
  }
  this->dataPtr->systemNameList.sort();
  this->dataPtr->systemNameList.removeDuplicates();
  this->SystemNameListChanged();
}

/////////////////////////////////////////////////
QStringList ComponentInspector::SystemNameList() const
{
  return this->dataPtr->systemNameList;
}

/////////////////////////////////////////////////
void ComponentInspector::SetSystemNameList(const QStringList &_list)
{
  this->dataPtr->systemNameList = _list;
}

/////////////////////////////////////////////////
void ComponentInspector::OnAddSystem(const QString &_name,
    const QString &_filename, const QString &_innerxml)
{
  auto filenameStr = _filename.toStdString();
  auto it = this->dataPtr->systemMap.find(filenameStr);
  if (it == this->dataPtr->systemMap.end())
  {
    ignerr << "Internal error: failed to find [" << filenameStr
           << "] in system map." << std::endl;
    return;
  }

  msgs::EntityPlugin_V req;
  auto ent = req.mutable_entity();
  ent->set_id(this->dataPtr->entity);
  auto plugin = req.add_plugins();
  std::string name = _name.toStdString();
  std::string filename = this->dataPtr->systemMap[filenameStr];
  std::string innerxml = _innerxml.toStdString();
  plugin->set_name(name);
  plugin->set_filename(filename);
  plugin->set_innerxml(innerxml);

  msgs::Boolean res;
  bool result;
  unsigned int timeout = 5000;
  std::string service{"/world/" + this->dataPtr->worldName +
      "/entity/system/add"};
  if (!this->dataPtr->node.Request(service, req, timeout, res, result))
  {
    ignerr << "Error adding new system to entity: "
           << this->dataPtr->entity << "\n"
           << "Name: " << name << "\n"
           << "Filename: " << filename << "\n"
           << "Inner XML: " << innerxml << std::endl;
  }
}

// Register this plugin
IGNITION_ADD_PLUGIN(ComponentInspector,
                    ignition::gui::Plugin)<|MERGE_RESOLUTION|>--- conflicted
+++ resolved
@@ -154,7 +154,6 @@
 
 //////////////////////////////////////////////////
 template<>
-<<<<<<< HEAD
 void gazebo::setData(QStandardItem *_item, const msgs::Light &_data)
 {
   if (nullptr == _item)
@@ -235,8 +234,6 @@
 
 //////////////////////////////////////////////////
 template<>
-=======
->>>>>>> 940e5f36
 void gazebo::setData(QStandardItem *_item,
     const math::Vector3d &_data)
 {
@@ -338,7 +335,6 @@
 }
 
 //////////////////////////////////////////////////
-<<<<<<< HEAD
 template<>
 void gazebo::setData(QStandardItem *_item,
     const sdf::Material &_data)
@@ -392,8 +388,6 @@
 }
 
 //////////////////////////////////////////////////
-=======
->>>>>>> 940e5f36
 void gazebo::setUnit(QStandardItem *_item, const std::string &_unit)
 {
   if (nullptr == _item)
