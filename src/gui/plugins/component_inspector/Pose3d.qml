--- conflicted
+++ resolved
@@ -90,25 +90,15 @@
       color: "transparent"
       width: parent.width
       height: gzPoseInstance.height
+      RowLayout {
+        id: gzPoseRow
+        width: parent.width
 
-      // Content
-      GzPose {
-        id: gzPoseInstance
-        width: parent.width - margin * 2 - indentation
-        x: margin + indentation
-        readOnly: {
-          var isModel = entityType == "model"
-          return !(isModel) || nestedModel
+        // Left spacer
+        Item {
+          Layout.preferredWidth: margin + indentation
         }
 
-<<<<<<< HEAD
-        xValue: model.data[0]
-        yValue: model.data[1]
-        zValue: model.data[2]
-        rollValue: model.data[3]
-        pitchValue: model.data[4]
-        yawValue: model.data[5]
-=======
         // Content
         GzPose {
           id: gzPoseInstance
@@ -119,45 +109,29 @@
             var isModel = entityType == "model"
             return !(isModel) || nestedModel
           }
->>>>>>> e7dfa29b
 
-        onGzPoseSet: {
-          // _x, _y, _z, _roll, _pitch, _yaw are parameters of signal gzPoseSet
-          // from gz-gui GzPose.qml
-          sendPose(_x, _y, _z, _roll, _pitch, _yaw)
+          xValue: model.data[0]
+          yValue: model.data[1]
+          zValue: model.data[2]
+          rollValue: model.data[3]
+          pitchValue: model.data[4]
+          yawValue: model.data[5]
+
+          onGzPoseSet: {
+            // _x, _y, _z, _roll, _pitch, _yaw are parameters of signal gzPoseSet
+            sendPose(_x, _y, _z, _roll, _pitch, _yaw)
+          }
+
+          // By default it is closed
+          expand: false
+
+        } // end gzPoseInstance
+
+        // Right spacer
+        Item {
+          Layout.preferredWidth: margin
         }
-
-        // By default pose widget is collapsed
-        expand: false
-
-        // plotting
-        gzPlotEnabled: true
-        gzPlotMimeDataX: { "text/plain" : (model === null) ? "" :
-          "Component," + model.entity + "," + model.typeId + "," +
-          model.dataType + ",x," + model.shortName
-        }
-        gzPlotMimeDataY: { "text/plain" : (model === null) ? "" :
-          "Component," + model.entity + "," + model.typeId + "," +
-          model.dataType + ",y," + model.shortName
-        }
-        gzPlotMimeDataZ: { "text/plain" : (model === null) ? "" :
-          "Component," + model.entity + "," + model.typeId + "," +
-          model.dataType + ",z," + model.shortName
-        }
-        gzPlotMimeDataRoll: { "text/plain" : (model === null) ? "" :
-          "Component," + model.entity + "," + model.typeId + "," +
-          model.dataType + ",roll," + model.shortName
-        }
-        gzPlotMimeDataPitch: { "text/plain" : (model === null) ? "" :
-          "Component," + model.entity + "," + model.typeId + "," +
-          model.dataType + ",pitch," + model.shortName
-        }
-        gzPlotMimeDataYaw: { "text/plain" : (model === null) ? "" :
-          "Component," + model.entity + "," + model.typeId + "," +
-          model.dataType + ",yaw," + model.shortName
-        }
-
-      } // end gzPoseInstance
+      } // end RowLayout
     } // end Rectangle
   } // end Column
 } // end Rectangle