add_subdirectory(rendering)
add_subdirectory(gui)
add_subdirectory(systems)
add_subdirectory(msgs)

set_source_files_properties(
  ${PROTO_PRIVATE_SRC}
  ${PROTO_PRIVATE_HEADERS}
  PROPERTIES GENERATED TRUE
)

# Suppress compiler warnings in generated protobuf C++ code.
if(NOT MSVC)
  set_source_files_properties(
    ${PROTO_PRIVATE_SRC}
    COMPILE_FLAGS -Wno-unused-parameter
  )
endif()

set(network_sources
  network/NetworkConfig.cc
  network/NetworkManager.cc
  network/NetworkManagerPrimary.cc
  network/NetworkManagerSecondary.cc
  network/PeerInfo.cc
  network/PeerTracker.cc
)

set(comms_sources
  comms/Broker.cc
  comms/ICommsModel.cc
  comms/MsgManager.cc
)

set(component_sources
  components/Environment.cc
)

set(gui_sources
  ${gui_sources}
  PARENT_SCOPE
)

set(cli_sources
  gz.cc
  cmd/ModelCommandAPI.cc
)

set (sources
  Actor.cc
  Barrier.cc
  BaseView.cc
  Conversions.cc
  ComponentFactory.cc
  EntityComponentManager.cc
  EntityComponentManagerDiff.cc
  InstallationDirectories.cc
  Joint.cc
  LevelManager.cc
  Light.cc
  Link.cc
  Model.cc
  Primitives.cc
  SdfEntityCreator.cc
  SdfGenerator.cc
  Sensor.cc
  Server.cc
  ServerConfig.cc
  ServerPrivate.cc
  SimulationRunner.cc
  SystemLoader.cc
  SystemManager.cc
  TestFixture.cc
  Util.cc
  View.cc
  World.cc
  ${PROTO_PRIVATE_SRC}
  ${network_sources}
  ${comms_sources}
  ${component_sources}
)

set (gtest_sources
  ${gtest_sources}
  Actor_TEST.cc
  AddedMass_TEST.cc
  Barrier_TEST.cc
  BaseView_TEST.cc
  ComponentFactory_TEST.cc
  Component_TEST.cc
  Conversions_TEST.cc
  EntityComponentManager_TEST.cc
  EventManager_TEST.cc
  Joint_TEST.cc
  Light_TEST.cc
  Link_TEST.cc
  Model_TEST.cc
  Primitives_TEST.cc
  SdfEntityCreator_TEST.cc
  SdfGenerator_TEST.cc
  Sensor_TEST.cc
  ServerConfig_TEST.cc
  Server_TEST.cc
  SimulationRunner_TEST.cc
  SystemLoader_TEST.cc
  SystemManager_TEST.cc
  System_TEST.cc
  TestFixture_TEST.cc
  Util_TEST.cc
  World_TEST.cc
  comms/Broker_TEST.cc
  comms/MsgManager_TEST.cc
  network/NetworkConfig_TEST.cc
  network/PeerTracker_TEST.cc
  network/NetworkManager_TEST.cc
)

# gz_TEST and ModelCommandAPI_TEST are not supported with multi config
# CMake generators, see also cmd/CMakeLists.txt
get_property(GENERATOR_IS_MULTI_CONFIG GLOBAL PROPERTY GENERATOR_IS_MULTI_CONFIG)
if(NOT GENERATOR_IS_MULTI_CONFIG)
  list(APPEND gtest_sources gz_TEST.cc)
endif()


# Tests that require a valid display
set(tests_needing_display
  Server_Rendering_TEST.cc
)

if(NOT GENERATOR_IS_MULTI_CONFIG)
  list(APPEND tests_needing_display ModelCommandAPI_TEST.cc)
endif()

# Add systems that need a valid display here.
# \todo(anyone) Find a way to run these tests with a virtual display such Xvfb
# or Xdummy instead of skipping them
if(VALID_DISPLAY AND VALID_DRI_DISPLAY)
  list(APPEND gtest_sources ${tests_needing_display})
else()
  message(STATUS
    "Skipping these UNIT tests because a valid display was not found:")
  foreach(test ${tests_needing_display})
    message(STATUS " ${test}")
  endforeach(test)
endif()

if (MSVC)
  # Warning #4251 is the "dll-interface" warning that tells you when types used
  # by a class are not being exported. These generated source files have private
  # members that don't get exported, so they trigger this warning. However, the
  # warning is not important since those members do not need to be interfaced
  # with.
  set_source_files_properties(${sources} ${gtest_sources} ${cli_sources} COMPILE_FLAGS "/wd4251 /wd4146")
endif()

# CLI
gz_add_component(gz
  SOURCES
    ${cli_sources}
<<<<<<< HEAD
  GET_TARGET_NAME gz_lib_target)
target_link_libraries(${gz_lib_target}
  PRIVATE
=======
  GET_TARGET_NAME ign_lib_target)
target_link_libraries(${ign_lib_target}
  PUBLIC
>>>>>>> 326cef2b
    ${PROJECT_LIBRARY_TARGET_NAME}
    gz-common${GZ_COMMON_VER}::gz-common${GZ_COMMON_VER}
    gz-sim${PROJECT_VERSION_MAJOR}
    gz-sim${PROJECT_VERSION_MAJOR}-gui
)

# Executable target that runs the GUI without ruby for debugging purposes.
add_executable(runGui gz.cc)
target_link_libraries(runGui PRIVATE ${ign_lib_target})

# Create the library target
gz_create_core_library(SOURCES ${sources} CXX_STANDARD 17)
gz_add_get_install_prefix_impl(GET_INSTALL_PREFIX_FUNCTION gz::sim::getInstallPrefix
                               GET_INSTALL_PREFIX_HEADER gz/sim/InstallationDirectories.hh
                               OVERRIDE_INSTALL_PREFIX_ENV_VARIABLE GZ_SIM_INSTALL_PREFIX)

set_property(
  SOURCE InstallationDirectories.cc
  PROPERTY COMPILE_DEFINITIONS
  GZ_SIM_GUI_CONFIG_RELATIVE_PATH="${GZ_DATA_INSTALL_DIR}/gui"
  GZ_SIM_SYSTEM_CONFIG_RELATIVE_PATH="${GZ_DATA_INSTALL_DIR}/systems"
  GZ_SIM_SERVER_CONFIG_RELATIVE_PATH="${GZ_DATA_INSTALL_DIR}"
  GZ_SIM_PLUGIN_RELATIVE_INSTALL_DIR="${GZ_LIB_INSTALL_DIR}/gz-${GZ_DESIGNATION}-${PROJECT_VERSION_MAJOR}/plugins"
  GZ_SIM_GUI_PLUGIN_RELATIVE_INSTALL_DIR="${GZ_LIB_INSTALL_DIR}/gz-${GZ_DESIGNATION}-${PROJECT_VERSION_MAJOR}/plugins/gui"
  GZ_SIM_WORLD_RELATIVE_INSTALL_DIR="${GZ_DATA_INSTALL_DIR}/worlds"
)

target_link_libraries(${PROJECT_LIBRARY_TARGET_NAME}
  PUBLIC
  gz-math${GZ_MATH_VER}
  gz-plugin${GZ_PLUGIN_VER}::core
  gz-common${GZ_COMMON_VER}::gz-common${GZ_COMMON_VER}
  gz-common${GZ_COMMON_VER}::profiler
  gz-fuel_tools${GZ_FUEL_TOOLS_VER}::gz-fuel_tools${GZ_FUEL_TOOLS_VER}
  gz-gui${GZ_GUI_VER}::gz-gui${GZ_GUI_VER}
  gz-physics${GZ_PHYSICS_VER}::core
  gz-rendering${GZ_RENDERING_VER}::core
  gz-transport${GZ_TRANSPORT_VER}::gz-transport${GZ_TRANSPORT_VER}
  gz-transport${GZ_TRANSPORT_VER}::parameters
  sdformat${SDF_VER}::sdformat${SDF_VER}
  protobuf::libprotobuf
  PRIVATE
  gz-plugin${GZ_PLUGIN_VER}::loader
)
if (UNIX AND NOT APPLE)
  target_link_libraries(${PROJECT_LIBRARY_TARGET_NAME}
    PRIVATE stdc++fs)
endif()

target_include_directories(${PROJECT_LIBRARY_TARGET_NAME}
  PUBLIC
  $<BUILD_INTERFACE:${CMAKE_CURRENT_BINARY_DIR}>
)

add_dependencies(${PROJECT_LIBRARY_TARGET_NAME}
  gz-sim_private_msgs
)

set(GZ_SIM_PLUGIN_INSTALL_DIR
  ${CMAKE_INSTALL_PREFIX}/${GZ_LIB_INSTALL_DIR}/gz-${GZ_DESIGNATION}-${PROJECT_VERSION_MAJOR}/plugins
)

include_directories(${PROJECT_SOURCE_DIR}/test)

# Build the unit tests
gz_build_tests(TYPE UNIT
  SOURCES
    ${gtest_sources}
  LIB_DEPS
    ${PROJECT_LIBRARY_TARGET_NAME}
    ${EXTRA_TEST_LIB_DEPS}
    gz-sim${PROJECT_VERSION_MAJOR}
  ENVIRONMENT
    GZ_SIM_INSTALL_PREFIX=${CMAKE_INSTALL_PREFIX}
)

# Some server unit tests require rendering.
if (TARGET UNIT_Server_Rendering_TEST)
 target_link_libraries(UNIT_Server_Rendering_TEST
    gz-rendering${GZ_RENDERING_VER}::gz-rendering${GZ_RENDERING_VER}
  )
endif()

# Command line tests need extra settings
foreach(CMD_TEST
  UNIT_gz_TEST
  UNIT_ModelCommandAPI_TEST)

  if(NOT TARGET ${CMD_TEST})
    continue()
  endif()

  # Running `gz sim` on macOS has problems when run with /usr/bin/ruby
  # due to System Integrity Protection (SIP). Try to find ruby from
  # homebrew as a workaround.
  if (APPLE)
    find_program(BREW_RUBY ruby HINTS /usr/local/opt/ruby/bin)
  endif()

  add_dependencies(${CMD_TEST}
    ${gz_lib_target}
    TestModelSystem
    TestSensorSystem
    TestWorldSystem
  )

  target_compile_definitions(${CMD_TEST} PRIVATE
      "BREW_RUBY=\"${BREW_RUBY} \"")

  target_compile_definitions(${CMD_TEST} PRIVATE
      "GZ_PATH=\"${GZ_TOOLS_PROGRAM}\"")

  set(_env_vars)
  list(APPEND _env_vars "GZ_CONFIG_PATH=${CMAKE_BINARY_DIR}/test/conf")
  list(APPEND _env_vars "GZ_SIM_SYSTEM_PLUGIN_PATH=$<TARGET_FILE_DIR:TestModelSystem>")

  set_tests_properties(${CMD_TEST} PROPERTIES
    ENVIRONMENT "${_env_vars}")

  # On Windows there is no RPATH, so an alternative way for tests for finding .dll libraries
  # in build directory in necessary. For regular tests, the trick is to place all libraries
  # and executables in a common CMAKE_RUNTIME_OUTPUT_DIRECTORY, so that the .dll are found
  # as they are in the same directory where the executable is loaded. For tests that are
  # launched via Ruby, this does not work, so we need to manually add CMAKE_RUNTIME_OUTPUT_DIRECTORY
  # to the PATH. This is done via the ENVIRONMENT_MODIFICATION that is only available
  # since CMake 3.22. However, if an older CMake is used another trick to install the libraries
  # beforehand
  if (WIN32 AND CMAKE_VERSION STRGREATER "3.22")
    set_tests_properties(${CMD_TEST} PROPERTIES
      ENVIRONMENT_MODIFICATION "PATH=path_list_prepend:${CMAKE_RUNTIME_OUTPUT_DIRECTORY}")
  endif()

endforeach()

add_subdirectory(cmd)<|MERGE_RESOLUTION|>--- conflicted
+++ resolved
@@ -158,15 +158,9 @@
 gz_add_component(gz
   SOURCES
     ${cli_sources}
-<<<<<<< HEAD
   GET_TARGET_NAME gz_lib_target)
 target_link_libraries(${gz_lib_target}
-  PRIVATE
-=======
-  GET_TARGET_NAME ign_lib_target)
-target_link_libraries(${ign_lib_target}
   PUBLIC
->>>>>>> 326cef2b
     ${PROJECT_LIBRARY_TARGET_NAME}
     gz-common${GZ_COMMON_VER}::gz-common${GZ_COMMON_VER}
     gz-sim${PROJECT_VERSION_MAJOR}
@@ -175,7 +169,7 @@
 
 # Executable target that runs the GUI without ruby for debugging purposes.
 add_executable(runGui gz.cc)
-target_link_libraries(runGui PRIVATE ${ign_lib_target})
+target_link_libraries(runGui PRIVATE ${gz_lib_target})
 
 # Create the library target
 gz_create_core_library(SOURCES ${sources} CXX_STANDARD 17)
