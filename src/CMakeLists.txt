add_subdirectory(rendering)
add_subdirectory(gui)
add_subdirectory(systems)
add_subdirectory(msgs)

set_source_files_properties(
  ${PROTO_PRIVATE_SRC}
  ${PROTO_PRIVATE_HEADERS}
  PROPERTIES GENERATED TRUE
)

# Suppress compiler warnings in generated protobuf C++ code.
if(NOT MSVC)
  set_source_files_properties(
    ${PROTO_PRIVATE_SRC}
    COMPILE_FLAGS -Wno-unused-parameter
  )
endif()

set(network_sources
  network/NetworkConfig.cc
  network/NetworkManager.cc
  network/NetworkManagerPrimary.cc
  network/NetworkManagerSecondary.cc
  network/PeerInfo.cc
  network/PeerTracker.cc
)

set(comms_sources
  comms/Broker.cc
  comms/ICommsModel.cc
  comms/MsgManager.cc
)

set(gui_sources
  ${gui_sources}
  PARENT_SCOPE
)

<<<<<<< HEAD
set(cli_sources
  ign.cc
  cmd/ModelCommandAPI.cc
=======
ign_add_component(ign
  SOURCES
    gz.cc
    cmd/ModelCommandAPI.cc
  GET_TARGET_NAME ign_lib_target)
target_link_libraries(${ign_lib_target}
  PRIVATE
    ${PROJECT_LIBRARY_TARGET_NAME}
    ignition-common${IGN_COMMON_VER}::ignition-common${IGN_COMMON_VER}
    ignition-gazebo${PROJECT_VERSION_MAJOR}
    ignition-gazebo${PROJECT_VERSION_MAJOR}-gui
>>>>>>> a2a2c856
)

set (sources
  Actor.cc
  Barrier.cc
  BaseView.cc
  Conversions.cc
  ComponentFactory.cc
  EntityComponentManager.cc
  Joint.cc
  LevelManager.cc
  Light.cc
  Link.cc
  Model.cc
  Primitives.cc
  SdfEntityCreator.cc
  SdfGenerator.cc
  Sensor.cc
  Server.cc
  ServerConfig.cc
  ServerPrivate.cc
  SimulationRunner.cc
  SystemLoader.cc
  SystemManager.cc
  TestFixture.cc
  Util.cc
  View.cc
  World.cc
  cmd/ModelCommandAPI.cc
  ${PROTO_PRIVATE_SRC}
  ${network_sources}
  ${comms_sources}
)

set (gtest_sources
  ${gtest_sources}
  Actor_TEST.cc
  Barrier_TEST.cc
  BaseView_TEST.cc
  ComponentFactory_TEST.cc
  Component_TEST.cc
  Conversions_TEST.cc
  EntityComponentManager_TEST.cc
  EventManager_TEST.cc
<<<<<<< HEAD
  Joint_TEST.cc
  Light_TEST.cc
=======
  gz_TEST.cc
>>>>>>> a2a2c856
  Link_TEST.cc
  Model_TEST.cc
  Primitives_TEST.cc
  SdfEntityCreator_TEST.cc
  SdfGenerator_TEST.cc
  Sensor_TEST.cc
  ServerConfig_TEST.cc
  Server_TEST.cc
  SimulationRunner_TEST.cc
  SystemLoader_TEST.cc
  SystemManager_TEST.cc
  System_TEST.cc
  TestFixture_TEST.cc
  Util_TEST.cc
  World_TEST.cc
  comms/Broker_TEST.cc
  comms/MsgManager_TEST.cc
  network/NetworkConfig_TEST.cc
  network/PeerTracker_TEST.cc
  network/NetworkManager_TEST.cc
)

# ign_TEST and ModelCommandAPI_TEST are not supported with multi config
# CMake generators, see also cmd/CMakeLists.txt
get_property(GENERATOR_IS_MULTI_CONFIG GLOBAL PROPERTY GENERATOR_IS_MULTI_CONFIG)
if(NOT GENERATOR_IS_MULTI_CONFIG)
  list(APPEND gtest_sources ign_TEST.cc)
endif()


# Tests that require a valid display
set(tests_needing_display
)

if(NOT GENERATOR_IS_MULTI_CONFIG)
  list(APPEND tests_needing_display ModelCommandAPI_TEST.cc)
endif()

# Add systems that need a valid display here.
# \todo(anyone) Find a way to run these tests with a virtual display such Xvfb
# or Xdummy instead of skipping them
if(VALID_DISPLAY AND VALID_DRI_DISPLAY)
  list(APPEND gtest_sources ${tests_needing_display})
else()
  message(STATUS
    "Skipping these UNIT tests because a valid display was not found:")
  foreach(test ${tests_needing_display})
    message(STATUS " ${test}")
  endforeach(test)
endif()

if (MSVC)
  # Warning #4251 is the "dll-interface" warning that tells you when types used
  # by a class are not being exported. These generated source files have private
  # members that don't get exported, so they trigger this warning. However, the
  # warning is not important since those members do not need to be interfaced
  # with.
  set_source_files_properties(${sources} ${gtest_sources} ${cli_sources} COMPILE_FLAGS "/wd4251 /wd4146")
endif()

# CLI
ign_add_component(ign
  SOURCES
    ${cli_sources}
  GET_TARGET_NAME ign_lib_target)
target_link_libraries(${ign_lib_target}
  PRIVATE
    ${PROJECT_LIBRARY_TARGET_NAME}
    ignition-common${IGN_COMMON_VER}::ignition-common${IGN_COMMON_VER}
    ignition-gazebo${PROJECT_VERSION_MAJOR}
    ignition-gazebo${PROJECT_VERSION_MAJOR}-gui
)

# Create the library target
ign_create_core_library(SOURCES ${sources} CXX_STANDARD 17)
target_link_libraries(${PROJECT_LIBRARY_TARGET_NAME}
  PUBLIC
  ignition-math${IGN_MATH_VER}
  ignition-plugin${IGN_PLUGIN_VER}::core
  ignition-common${IGN_COMMON_VER}::ignition-common${IGN_COMMON_VER}
  ignition-common${IGN_COMMON_VER}::profiler
  ignition-fuel_tools${IGN_FUEL_TOOLS_VER}::ignition-fuel_tools${IGN_FUEL_TOOLS_VER}
  ignition-gui${IGN_GUI_VER}::ignition-gui${IGN_GUI_VER}
  ignition-physics${IGN_PHYSICS_VER}::core
  ignition-rendering${IGN_RENDERING_VER}::core
  ignition-transport${IGN_TRANSPORT_VER}::ignition-transport${IGN_TRANSPORT_VER}
  sdformat${SDF_VER}::sdformat${SDF_VER}
  protobuf::libprotobuf
  PRIVATE
  ignition-plugin${IGN_PLUGIN_VER}::loader
)
if (UNIX AND NOT APPLE)
  target_link_libraries(${PROJECT_LIBRARY_TARGET_NAME}
    PRIVATE stdc++fs)
endif()

target_include_directories(${PROJECT_LIBRARY_TARGET_NAME}
  PUBLIC
  $<BUILD_INTERFACE:${CMAKE_CURRENT_BINARY_DIR}>
)

add_dependencies(${PROJECT_LIBRARY_TARGET_NAME}
  ignition-gazebo_private_msgs
)

set(IGNITION_GAZEBO_PLUGIN_INSTALL_DIR
  ${CMAKE_INSTALL_PREFIX}/${IGN_LIB_INSTALL_DIR}/ign-${IGN_DESIGNATION}-${PROJECT_VERSION_MAJOR}/plugins
)

include_directories(${PROJECT_SOURCE_DIR}/test)

# Build the unit tests
ign_build_tests(TYPE UNIT
  SOURCES
    ${gtest_sources}
  LIB_DEPS
    ${PROJECT_LIBRARY_TARGET_NAME}
    ${EXTRA_TEST_LIB_DEPS}
    ignition-gazebo${PROJECT_VERSION_MAJOR}
)

# Command line tests need extra settings
foreach(CMD_TEST
  UNIT_gz_TEST
  UNIT_ModelCommandAPI_TEST)

  if(NOT TARGET ${CMD_TEST})
    continue()
  endif()

  # Running `ign gazebo` on macOS has problems when run with /usr/bin/ruby
  # due to System Integrity Protection (SIP). Try to find ruby from
  # homebrew as a workaround.
  if (APPLE)
    find_program(BREW_RUBY ruby HINTS /usr/local/opt/ruby/bin)
  endif()

  add_dependencies(${CMD_TEST}
    ${ign_lib_target}
    TestModelSystem
    TestSensorSystem
    TestWorldSystem
  )

  target_compile_definitions(${CMD_TEST} PRIVATE
      "BREW_RUBY=\"${BREW_RUBY} \"")

  target_compile_definitions(${CMD_TEST} PRIVATE
      "IGN_PATH=\"${IGNITION-TOOLS_BINARY_DIRS}\"")

  set(_env_vars)
  list(APPEND _env_vars "IGN_CONFIG_PATH=${CMAKE_BINARY_DIR}/test/conf")
  list(APPEND _env_vars "IGN_GAZEBO_SYSTEM_PLUGIN_PATH=$<TARGET_FILE_DIR:TestModelSystem>")

  set_tests_properties(${CMD_TEST} PROPERTIES
    ENVIRONMENT "${_env_vars}")

  # On Windows there is no RPATH, so an alternative way for tests for finding .dll libraries
  # in build directory in necessary. For regular tests, the trick is to place all libraries
  # and executables in a common CMAKE_RUNTIME_OUTPUT_DIRECTORY, so that the .dll are found
  # as they are in the same directory where the executable is loaded. For tests that are
  # launched via Ruby, this does not work, so we need to manually add CMAKE_RUNTIME_OUTPUT_DIRECTORY
  # to the PATH. This is done via the ENVIRONMENT_MODIFICATION that is only available
  # since CMake 3.22. However, if an older CMake is used another trick to install the libraries
  # beforehand
  if (WIN32 AND CMAKE_VERSION STRGREATER "3.22")
    set_tests_properties(${CMD_TEST} PROPERTIES
      ENVIRONMENT_MODIFICATION "PATH=path_list_prepend:${CMAKE_RUNTIME_OUTPUT_DIRECTORY}")
  endif()

endforeach()

<<<<<<< HEAD
add_subdirectory(cmd)
=======
if(NOT WIN32)
  add_subdirectory(cmd)
endif()
>>>>>>> a2a2c856
<|MERGE_RESOLUTION|>--- conflicted
+++ resolved
@@ -37,23 +37,9 @@
   PARENT_SCOPE
 )
 
-<<<<<<< HEAD
 set(cli_sources
-  ign.cc
+  gz.cc
   cmd/ModelCommandAPI.cc
-=======
-ign_add_component(ign
-  SOURCES
-    gz.cc
-    cmd/ModelCommandAPI.cc
-  GET_TARGET_NAME ign_lib_target)
-target_link_libraries(${ign_lib_target}
-  PRIVATE
-    ${PROJECT_LIBRARY_TARGET_NAME}
-    ignition-common${IGN_COMMON_VER}::ignition-common${IGN_COMMON_VER}
-    ignition-gazebo${PROJECT_VERSION_MAJOR}
-    ignition-gazebo${PROJECT_VERSION_MAJOR}-gui
->>>>>>> a2a2c856
 )
 
 set (sources
@@ -98,12 +84,8 @@
   Conversions_TEST.cc
   EntityComponentManager_TEST.cc
   EventManager_TEST.cc
-<<<<<<< HEAD
   Joint_TEST.cc
   Light_TEST.cc
-=======
-  gz_TEST.cc
->>>>>>> a2a2c856
   Link_TEST.cc
   Model_TEST.cc
   Primitives_TEST.cc
@@ -126,11 +108,11 @@
   network/NetworkManager_TEST.cc
 )
 
-# ign_TEST and ModelCommandAPI_TEST are not supported with multi config
+# gz_TEST and ModelCommandAPI_TEST are not supported with multi config
 # CMake generators, see also cmd/CMakeLists.txt
 get_property(GENERATOR_IS_MULTI_CONFIG GLOBAL PROPERTY GENERATOR_IS_MULTI_CONFIG)
 if(NOT GENERATOR_IS_MULTI_CONFIG)
-  list(APPEND gtest_sources ign_TEST.cc)
+  list(APPEND gtest_sources gz_TEST.cc)
 endif()
 
 
@@ -276,10 +258,4 @@
 
 endforeach()
 
-<<<<<<< HEAD
-add_subdirectory(cmd)
-=======
-if(NOT WIN32)
-  add_subdirectory(cmd)
-endif()
->>>>>>> a2a2c856
+add_subdirectory(cmd)