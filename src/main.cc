/*
 * Copyright (C) 2018 Open Source Robotics Foundation
 *
 * Licensed under the Apache License, Version 2.0 (the "License");
 * you may not use this file except in compliance with the License.
 * You may obtain a copy of the License at
 *
 *     http://www.apache.org/licenses/LICENSE-2.0
 *
 * Unless required by applicable law or agreed to in writing, software
 * distributed under the License is distributed on an "AS IS" BASIS,
 * WITHOUT WARRANTIES OR CONDITIONS OF ANY KIND, either express or implied.
 * See the License for the specific language governing permissions and
 * limitations under the License.
 *
*/
#include <signal.h>
#include <gflags/gflags.h>

#include <ignition/common/Console.hh>

#include <ignition/gui/Iface.hh>
#include <ignition/gui/MainWindow.hh>

#include <iostream>

#ifndef Q_MOC_RUN
  #include <ignition/gui/qt.h>
  #include <ignition/gui/Iface.hh>
  #include <ignition/gui/MainWindow.hh>
#endif

#include "ignition/gazebo/config.hh"
#include "ignition/gazebo/Server.hh"
#include "ignition/gazebo/ServerConfig.hh"

// Gflag command line argument definitions
// This flag is an abbreviation for the longer gflags built-in help flag.
DEFINE_bool(h, false, "");
DEFINE_int32(verbose, 1, "");
DEFINE_int32(v, 1, "");
DEFINE_uint64(iterations, 0, "Number of iterations to execute.");
DEFINE_bool(s, false, "Run only the server (headless mode).");
DEFINE_bool(g, false, "Run only the GUI.");
DEFINE_string(f, "", "Load an SDF file on start.");

//////////////////////////////////////////////////
void Help()
{
  std::cout
  << "gazebo -- Run the Gazebo server and GUI." << std::endl
  << std::endl
  << "`gazebo` [options] <world_file>" << std::endl
  << std::endl
  << std::endl
  << "Options:" << std::endl
  << "  -h [ --help ]          Print help message."
  << std::endl
  << "  --version              Print version information."
  << std::endl
  << "  -v [--verbose] arg     Adjust the level of console output (0~4)."
  << " The default verbosity is 1"
  << std::endl
  << "  --iterations arg       Number of iterations to execute."
  << std::endl
  << "  -s                     Run only the server (headless mode). This will "
  << " override -g, if it is also present."
  << std::endl
  << "  -g                     Run only the GUI."
  << std::endl
  << "  -f                     Load an SDF file on start. "
  << std::endl
  << std::endl;
}

//////////////////////////////////////////////////
void Version()
{
  std::cout << IGNITION_GAZEBO_VERSION_HEADER << std::endl;
}

//////////////////////////////////////////////////
static bool VerbosityValidator(const char */*_flagname*/, int _value)
{
  return _value >= 0 && _value <= 4;
}

//////////////////////////////////////////////////
int main(int _argc, char **_argv)
{
  // Register validators
  gflags::RegisterFlagValidator(&FLAGS_verbose, &VerbosityValidator);
  gflags::RegisterFlagValidator(&FLAGS_v, &VerbosityValidator);

  // Parse command line
  gflags::ParseCommandLineNonHelpFlags(&_argc, &_argv, true);

  // Hold info as we parse it
  gflags::CommandLineFlagInfo info;

  // Help
  // Parse out the help flag in such a way that the full help text
  // is suppressed: if --help* or -h is specified, override the default
  // help behavior and turn on --helpmatch, to only shows help for the
  // current executable (instead of showing a huge list of gflags built-ins).
  gflags::GetCommandLineFlagInfo("help", &info);
  bool showHelp = FLAGS_h || (info.current_value == "true");

  // Version
  gflags::GetCommandLineFlagInfo("version", &info);
  bool showVersion = (info.current_value == "true");

  // Verbosity
  gflags::GetCommandLineFlagInfo("verbose", &info);
  if (info.is_default)
  {
    gflags::GetCommandLineFlagInfo("v", &info);
    if (!info.is_default)
      FLAGS_verbose = FLAGS_v;
    else
      FLAGS_verbose = 1;
  }

  // If help message is requested, substitute in the override help function.
  if (showHelp)
  {
    gflags::SetCommandLineOption("help", "false");
    gflags::SetCommandLineOption("helpshort", "false");
    gflags::SetCommandLineOption("helpfull", "false");
    gflags::SetCommandLineOption("helpmatch", "");
    Help();
  }
  // If version is requested, override with custom version print function.
  else if (showVersion)
  {
    gflags::SetCommandLineOption("version", "false");
    Version();
  }
  // Run Gazebo
  else
  {
    // Set verbosity
    ignition::common::Console::SetVerbosity(FLAGS_verbose);
    ignmsg << "Ignition Gazebo v" << IGNITION_GAZEBO_VERSION_FULL << std::endl;

<<<<<<< HEAD
    ignition::gazebo::ServerConfig serverConfig;
    if (!serverConfig.SetSdfFile(FLAGS_f))
    {
      ignerr << "Failed to set SDF file[" << FLAGS_f << "]" << std::endl;
      return -1;
    }

    // Run only the server (headless)
    if (FLAGS_s)
    {
      // Create the Gazebo server
      ignition::gazebo::Server server(serverConfig);

      // Run the server, and block.
      server.Run(FLAGS_iterations, true);
    }
    // Run the GUI, or GUI+server
    else
    {
      std::unique_ptr<ignition::gazebo::Server> server;

      // Run the server along with the GUI
      if (!FLAGS_g)
      {
        // Create the server
        server.reset(new ignition::gazebo::Server(serverConfig));

        // Run the server, and don't block.
        server->Run(FLAGS_iterations, false);
      }

      // Initialize app
      ignition::gui::initApp();

      // Look for all plugins in the same place
      ignition::gui::setPluginPathEnv("GAZEBO_PLUGIN_PATH");

      // Create main window
      ignition::gui::createMainWindow();

      // Customize window
      ignition::gui::MainWindow *win = ignition::gui::mainWindow();
      win->setWindowTitle("Gazebo");

      // Then look for plugins on compile-time defined path.
      // Plugins installed by gazebo end up here
      // ignition::gui::addPluginPath(GAZEBO_PLUGIN_INSTALL_PATH);

      // Run main window - this blocks until the window is closed or we
      // receive a SIGINT
      ignition::gui::runMainWindow();

      // Cleanup once main window is closed
      ignition::gui::stop();
    }
=======
    /// \todo(nkoenig) Run the server

    // Initialize app
    ignition::gui::initApp();

    // Load configuration file
    auto configPath = ignition::common::joinPaths(
        IGNITION_GAZEBO_GUI_CONFIG_PATH, "gui.config");
    ignition::gui::loadConfig(configPath);

    // Create main window
    ignition::gui::createMainWindow();

    // Customize window
    auto win = ignition::gui::mainWindow();
    win->setWindowTitle("Ignition Gazebo");

    // Run main window - this blocks until the window is closed or we receive a
    // SIGINT
    ignition::gui::runMainWindow();

    // Cleanup once main window is closed
    ignition::gui::stop();
>>>>>>> 103331c6
  }

  igndbg << "Shutting down" << std::endl;
  return 0;
}<|MERGE_RESOLUTION|>--- conflicted
+++ resolved
@@ -21,14 +21,7 @@
 
 #include <ignition/gui/Iface.hh>
 #include <ignition/gui/MainWindow.hh>
-
 #include <iostream>
-
-#ifndef Q_MOC_RUN
-  #include <ignition/gui/qt.h>
-  #include <ignition/gui/Iface.hh>
-  #include <ignition/gui/MainWindow.hh>
-#endif
 
 #include "ignition/gazebo/config.hh"
 #include "ignition/gazebo/Server.hh"
@@ -48,9 +41,9 @@
 void Help()
 {
   std::cout
-  << "gazebo -- Run the Gazebo server and GUI." << std::endl
+  << "ign-gazebo -- Run the Gazebo server and GUI." << std::endl
   << std::endl
-  << "`gazebo` [options] <world_file>" << std::endl
+  << "`ign-gazebo` [options] <world_file>" << std::endl
   << std::endl
   << std::endl
   << "Options:" << std::endl
@@ -143,7 +136,6 @@
     ignition::common::Console::SetVerbosity(FLAGS_verbose);
     ignmsg << "Ignition Gazebo v" << IGNITION_GAZEBO_VERSION_FULL << std::endl;
 
-<<<<<<< HEAD
     ignition::gazebo::ServerConfig serverConfig;
     if (!serverConfig.SetSdfFile(FLAGS_f))
     {
@@ -174,32 +166,6 @@
         // Run the server, and don't block.
         server->Run(FLAGS_iterations, false);
       }
-
-      // Initialize app
-      ignition::gui::initApp();
-
-      // Look for all plugins in the same place
-      ignition::gui::setPluginPathEnv("GAZEBO_PLUGIN_PATH");
-
-      // Create main window
-      ignition::gui::createMainWindow();
-
-      // Customize window
-      ignition::gui::MainWindow *win = ignition::gui::mainWindow();
-      win->setWindowTitle("Gazebo");
-
-      // Then look for plugins on compile-time defined path.
-      // Plugins installed by gazebo end up here
-      // ignition::gui::addPluginPath(GAZEBO_PLUGIN_INSTALL_PATH);
-
-      // Run main window - this blocks until the window is closed or we
-      // receive a SIGINT
-      ignition::gui::runMainWindow();
-
-      // Cleanup once main window is closed
-      ignition::gui::stop();
-    }
-=======
     /// \todo(nkoenig) Run the server
 
     // Initialize app
@@ -223,7 +189,7 @@
 
     // Cleanup once main window is closed
     ignition::gui::stop();
->>>>>>> 103331c6
+    }
   }
 
   igndbg << "Shutting down" << std::endl;
