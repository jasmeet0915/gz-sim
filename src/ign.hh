/*
 * Copyright (C) 2019 Open Source Robotics Foundation
 *
 * Licensed under the Apache License, Version 2.0 (the "License");
 * you may not use this file except in compliance with the License.
 * You may obtain a copy of the License at
 *
 *     http://www.apache.org/licenses/LICENSE-2.0
 *
 * Unless required by applicable law or agreed to in writing, software
 * distributed under the License is distributed on an "AS IS" BASIS,
 * WITHOUT WARRANTIES OR CONDITIONS OF ANY KIND, either express or implied.
 * See the License for the specific language governing permissions and
 * limitations under the License.
 *
*/
#ifndef IGNITION_GAZEBO_IGN_HH_
#define IGNITION_GAZEBO_IGN_HH_

#include "ignition/gazebo/Export.hh"

/// \brief External hook to read the library version.
/// \return C-string representing the version. Ex.: 0.1.2
extern "C" char *ignitionGazeboVersion();

/// \brief Get the Gazebo version header.
/// \return C-string containing the Gazebo version information.
extern "C" char *gazeboVersionHeader();

/// \brief Set verbosity level
/// \param[in] _verbosity 0 to 4
extern "C" void cmdVerbosity(
    const char *_verbosity);

extern "C" const char *worldInstallDir();

/// \brief External hook to run simulation server.
/// \param[in] _sdfString SDF file to run, as a string.
/// \param[in] _iterations --iterations option
/// \param[in] _run -r option
/// \param[in] _hz -z option
/// \param[in] _levels --levels option
/// \param[in] _networkRole --network-role option
/// \param[in] _networkSecondaries --network-secondaries option
/// \param[in] _record --record option
/// \param[in] _recordPath --record-path option
/// \param[in] _recordResources --record-resources option
/// \param[in] _logOverwrite --log-overwrite option
/// \param[in] _logCompress --log-compress option
/// \param[in] _playback --playback option
/// \param[in] _physicsEngine --physics-engine option
/// \param[in] _renderEngineServer --render-engine-server option
/// \param[in] _renderEngineGui --render-engine-gui option
/// \param[in] _file Path to file being loaded
/// \param[in] _recordTopics Colon separated list of topics to record. Leave
/// \param[in] _waitGui Flag indicating whether the server waits until
/// it receives a world path from GUI.
/// null to record the default topics.
/// \param[in] _headless True if server rendering should run headless
/// \return 0 if successful, 1 if not.
extern "C" int runServer(const char *_sdfString,
    int _iterations, int _run, float _hz, int _levels,
    const char *_networkRole, int _networkSecondaries, int _record,
    const char *_recordPath, int _recordResources, int _logOverwrite,
    int _logCompress, const char *_playback,
    const char *_physicsEngine, const char *_renderEngineServer,
    const char *_renderEngineGui, const char *_file,
<<<<<<< HEAD
    const char *_recordTopics, int _headless);

/// \brief External hook to run simulation GUI.
/// \param[in] _guiConfig Path to Ignition GUI configuration file.
/// \param[in] _renderEngine --render-engine-gui option
/// \return 0 if successful, 1 if not.
extern "C" int runGui(const char *_guiConfig, const char *_renderEngine);
=======
    const char *_recordTopics, int _waitGui);

/// \brief External hook to run simulation GUI.
/// \param[in] _guiConfig Path to Ignition GUI configuration file.
/// \param[in] _file The world file path passed as a command line argument.
/// If set, QuickStart Dialog will not be shown.
/// \param[in] _waitGui Flag indicating whether the server waits until
/// it receives a world path from GUI.
/// \return 0 if successful, 1 if not.
extern "C" IGNITION_GAZEBO_VISIBLE int runGui(
    const char *_guiConfig, const char *_file, int _waitGui);
>>>>>>> 1cf75f3c

/// \brief External hook to find or download a fuel world provided a URL.
/// \param[in] _pathToResource Path to the fuel world resource, ie,
/// https://staging-fuel.ignitionrobotics.org/1.0/gmas/worlds/ShapesClone
/// \return C-string containing the path to the local world sdf file
extern "C" const char *findFuelResource(
    char *_pathToResource);

#endif<|MERGE_RESOLUTION|>--- conflicted
+++ resolved
@@ -65,16 +65,7 @@
     int _logCompress, const char *_playback,
     const char *_physicsEngine, const char *_renderEngineServer,
     const char *_renderEngineGui, const char *_file,
-<<<<<<< HEAD
-    const char *_recordTopics, int _headless);
-
-/// \brief External hook to run simulation GUI.
-/// \param[in] _guiConfig Path to Ignition GUI configuration file.
-/// \param[in] _renderEngine --render-engine-gui option
-/// \return 0 if successful, 1 if not.
-extern "C" int runGui(const char *_guiConfig, const char *_renderEngine);
-=======
-    const char *_recordTopics, int _waitGui);
+    const char *_recordTopics, int _waitGui, int _headless);
 
 /// \brief External hook to run simulation GUI.
 /// \param[in] _guiConfig Path to Ignition GUI configuration file.
@@ -82,10 +73,10 @@
 /// If set, QuickStart Dialog will not be shown.
 /// \param[in] _waitGui Flag indicating whether the server waits until
 /// it receives a world path from GUI.
+/// \param[in] _renderEngine --render-engine-gui option
 /// \return 0 if successful, 1 if not.
-extern "C" IGNITION_GAZEBO_VISIBLE int runGui(
-    const char *_guiConfig, const char *_file, int _waitGui);
->>>>>>> 1cf75f3c
+extern "C" int runGui(const char *_guiConfig, const char *_file, int _waitGui,
+    const char *_renderEngine);
 
 /// \brief External hook to find or download a fuel world provided a URL.
 /// \param[in] _pathToResource Path to the fuel world resource, ie,
