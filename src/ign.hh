--- conflicted
+++ resolved
@@ -54,12 +54,8 @@
 /// \param[in] _file Path to file being loaded
 /// \param[in] _recordTopics Colon separated list of topics to record. Leave
 /// null to record the default topics.
-<<<<<<< HEAD
+/// \param[in] _headless True if server rendering should run headless
 /// \return 0 if successful, -1 if not.
-=======
-/// \param[in] _headless True if server rendering should run headless
-/// \return 0 if successful, 1 if not.
->>>>>>> c992f318
 extern "C" int runServer(const char *_sdfString,
     int _iterations, int _run, float _hz, int _levels,
     const char *_networkRole, int _networkSecondaries, int _record,
