/*
 * Copyright (C) 2019 Open Source Robotics Foundation
 *
 * Licensed under the Apache License, Version 2.0 (the "License");
 * you may not use this file except in compliance with the License.
 * You may obtain a copy of the License at
 *
 *     http://www.apache.org/licenses/LICENSE-2.0
 *
 * Unless required by applicable law or agreed to in writing, software
 * distributed under the License is distributed on an "AS IS" BASIS,
 * WITHOUT WARRANTIES OR CONDITIONS OF ANY KIND, either express or implied.
 * See the License for the specific language governing permissions and
 * limitations under the License.
 *
*/

#include <functional>
#include <list>
#include <map>
#include <mutex>
#include <string>

#include <gz/msgs/boolean.pb.h>
#include <gz/msgs/marker.pb.h>
#include <gz/msgs/marker_v.pb.h>

#include <gz/math/Color.hh>
#include <gz/math/Helpers.hh>
#include <gz/math/Pose3.hh>
#include <gz/math/Rand.hh>
#include <gz/math/Vector3.hh>
#include <gz/transport/Node.hh>

#include "gz/sim/Events.hh"
#include "gz/sim/Conversions.hh"
#include "gz/common/Console.hh"
#include "gz/rendering/Marker.hh"
#include "gz/rendering/RenderingIface.hh"
#include "gz/rendering/Scene.hh"

#include "gz/sim/rendering/MarkerManager.hh"

using namespace gz;
using namespace sim;

/// Private data for the MarkerManager class
class gz::sim::MarkerManagerPrivate
{
  /// \brief Processes a marker message.
  /// \param[in] _msg The message data.
  /// \return True if the marker was processed successfully.
<<<<<<< HEAD
  public: bool ProcessMarkerMsg(const gz::msgs::Marker &_msg);
=======
  public: bool ProcessMarkerMsg(const msgs::Marker &_msg);
>>>>>>> 216d5a51

  /// \brief Converts a Gazebo msg render type to Gazebo Sim Rendering
  /// \param[in] _msg The message data
  /// \return Converted rendering type, if any.
<<<<<<< HEAD
  public: gz::rendering::MarkerType MsgToType(
                    const gz::msgs::Marker &_msg);
=======
  public: rendering::MarkerType MsgToType(
                    const msgs::Marker &_msg);
>>>>>>> 216d5a51

  /// \brief Converts a Gazebo msg material to Gazebo Sim Rendering
  //         material.
  //  \param[in] _msg The message data.
  //  \return Converted rendering material, if any.
  public: rendering::MaterialPtr MsgToMaterial(
<<<<<<< HEAD
                    const gz::msgs::Marker &_msg);
=======
                    const msgs::Marker &_msg);
>>>>>>> 216d5a51

  /// \brief Updates the markers.
  public: void Update();

  /// \brief Callback that receives marker messages.
  /// \param[in] _req The marker message.
<<<<<<< HEAD
  public: void OnMarkerMsg(const gz::msgs::Marker &_req);
=======
  public: void OnMarkerMsg(const msgs::Marker &_req);
>>>>>>> 216d5a51

  /// \brief Callback that receives multiple marker messages.
  /// \param[in] _req The vector of marker messages
  /// \param[in] _res Response data
  /// \return True if the request is received
<<<<<<< HEAD
  public: bool OnMarkerMsgArray(const gz::msgs::Marker_V &_req,
              gz::msgs::Boolean &_res);
=======
  public: bool OnMarkerMsgArray(const msgs::Marker_V &_req,
              msgs::Boolean &_res);
>>>>>>> 216d5a51

  /// \brief Services callback that returns a list of markers.
  /// \param[out] _rep Service reply
  /// \return True on success.
<<<<<<< HEAD
  public: bool OnList(gz::msgs::Marker_V &_rep);
=======
  public: bool OnList(msgs::Marker_V &_rep);
>>>>>>> 216d5a51

  /// \brief Sets Marker from marker message.
  /// \param[in] _msg The message data.
  /// \param[out] _markerPtr The message pointer to set.
<<<<<<< HEAD
  public: void SetMarker(const gz::msgs::Marker &_msg,
=======
  public: void SetMarker(const msgs::Marker &_msg,
>>>>>>> 216d5a51
                         const rendering::MarkerPtr &_markerPtr);

  /// \brief Sets Visual from marker message.
  /// \param[in] _msg The message data.
  /// \param[out] _visualPtr The visual pointer to set.
<<<<<<< HEAD
  public: void SetVisual(const gz::msgs::Marker &_msg,
=======
  public: void SetVisual(const msgs::Marker &_msg,
>>>>>>> 216d5a51
                         const rendering::VisualPtr &_visualPtr);

  /// \brief Sets sim time from time.
  /// \param[in] _time The time data.
  public: void SetSimTime(const std::chrono::steady_clock::duration &_time);

  /// \brief Previous sim time received
  public: std::chrono::steady_clock::duration lastSimTime;

  /// \brief Mutex to protect message list.
  public: std::mutex mutex;

  /// \brief Map of visuals
  public: std::map<std::string,
<<<<<<< HEAD
      std::map<uint64_t, gz::rendering::VisualPtr>> visuals;

  /// \brief List of marker message to process.
  public: std::list<gz::msgs::Marker> markerMsgs;
=======
      std::map<uint64_t, rendering::VisualPtr>> visuals;

  /// \brief List of marker message to process.
  public: std::list<msgs::Marker> markerMsgs;
>>>>>>> 216d5a51

  /// \brief Pointer to the scene
  public: rendering::ScenePtr scene;

<<<<<<< HEAD
  /// \brief Gazebo node
  public: gz::transport::Node node;
=======
  /// \brief Ignition node
  public: transport::Node node;
>>>>>>> 216d5a51

  /// \brief Sim time according to UpdateInfo in RenderUtil
  public: std::chrono::steady_clock::duration simTime;

  /// \brief The last marker message received
<<<<<<< HEAD
  public: gz::msgs::Marker msg;
=======
  public: msgs::Marker msg;
>>>>>>> 216d5a51

  /// \brief Topic name for the marker service
  public: std::string topicName = "/marker";
};

/////////////////////////////////////////////////
MarkerManager::MarkerManager() : dataPtr(
    std::make_unique<MarkerManagerPrivate>())
{
}

/////////////////////////////////////////////////
MarkerManager::~MarkerManager() = default;

/////////////////////////////////////////////////
void MarkerManager::SetScene(rendering::ScenePtr _scene)
{
  this->dataPtr->scene = std::move(_scene);
}

/////////////////////////////////////////////////
rendering::ScenePtr MarkerManager::Scene() const
{
  return this->dataPtr->scene;
}

/////////////////////////////////////////////////
void MarkerManager::Update()
{
  return this->dataPtr->Update();
}

/////////////////////////////////////////////////
<<<<<<< HEAD
bool MarkerManager::Init(const gz::rendering::ScenePtr &_scene)
=======
bool MarkerManager::Init(const rendering::ScenePtr &_scene)
>>>>>>> 216d5a51
{
  if (!_scene)
  {
    gzerr << "Scene pointer is invalid\n";
    return false;
  }

  this->dataPtr->scene = _scene;

  if (this->dataPtr->topicName.empty())
  {
    gzerr << "Unable to advertise marker service. Topic name empty.\n";
    return false;
  }

  // Advertise the list service
  if (!this->dataPtr->node.Advertise(this->dataPtr->topicName + "/list",
      &MarkerManagerPrivate::OnList, this->dataPtr.get()))
  {
    gzerr << "Unable to advertise to the " << this->dataPtr->topicName
           << "/list service.\n";
  }

  // Advertise to the marker service
  if (!this->dataPtr->node.Advertise(this->dataPtr->topicName,
        &MarkerManagerPrivate::OnMarkerMsg, this->dataPtr.get()))
  {
    gzerr << "Unable to advertise to the " << this->dataPtr->topicName
           << " service.\n";
  }

  // Advertise to the marker_array service
  if (!this->dataPtr->node.Advertise(this->dataPtr->topicName + "_array",
        &MarkerManagerPrivate::OnMarkerMsgArray, this->dataPtr.get()))
  {
    gzerr << "Unable to advertise to the " << this->dataPtr->topicName
           << "_array service.\n";
  }

  return true;
}

/////////////////////////////////////////////////
void MarkerManager::SetTopic(const std::string &_name)
{
  this->dataPtr->topicName = _name;
}

/////////////////////////////////////////////////
void MarkerManager::SetSimTime(
    const std::chrono::steady_clock::duration &_time)
{
  this->dataPtr->SetSimTime(_time);
}

/////////////////////////////////////////////////
void MarkerManagerPrivate::Update()
{
  std::lock_guard<std::mutex> lock(this->mutex);

  // Process the marker messages.
  for (auto markerIter = this->markerMsgs.begin();
       markerIter != this->markerMsgs.end();)
  {
    this->ProcessMarkerMsg(*markerIter);
    this->markerMsgs.erase(markerIter++);
  }


  // Erase any markers that have a lifetime.
  for (auto mit = this->visuals.begin();
       mit != this->visuals.end();)
  {
    for (auto it = mit->second.cbegin();
         it != mit->second.cend(); ++it)
    {
      if (it->second->GeometryCount() == 0u)
        continue;

<<<<<<< HEAD
      gz::rendering::MarkerPtr markerPtr =
            std::dynamic_pointer_cast<gz::rendering::Marker>
=======
      rendering::MarkerPtr markerPtr =
            std::dynamic_pointer_cast<rendering::Marker>
>>>>>>> 216d5a51
            (it->second->GeometryByIndex(0u));
      if (markerPtr != nullptr)
      {
        if (markerPtr->Lifetime().count() != 0 &&
            (markerPtr->Lifetime() <= simTime ||
            this->simTime < this->lastSimTime))
        {
          this->scene->DestroyVisual(it->second);
          it = mit->second.erase(it);
          break;
        }
      }
    }

    // Erase a namespace if it's empty
    if (mit->second.empty())
      mit = this->visuals.erase(mit);
    else
      ++mit;
  }
  this->lastSimTime = this->simTime;
}

/////////////////////////////////////////////////
void MarkerManagerPrivate::SetSimTime(
    const std::chrono::steady_clock::duration &_time)
{
  std::lock_guard<std::mutex> lock(this->mutex);
  this->simTime = _time;
}

/////////////////////////////////////////////////
<<<<<<< HEAD
void MarkerManagerPrivate::SetVisual(const gz::msgs::Marker &_msg,
=======
void MarkerManagerPrivate::SetVisual(const msgs::Marker &_msg,
>>>>>>> 216d5a51
                           const rendering::VisualPtr &_visualPtr)
{
  // Set Visual Scale
  if (_msg.has_scale())
  {
    _visualPtr->SetLocalScale(_msg.scale().x(),
                              _msg.scale().y(),
                              _msg.scale().z());
  }

  // Set Visual Pose
  if (_msg.has_pose())
    _visualPtr->SetLocalPose(convert<math::Pose3d>(_msg.pose()));

  // Set Visual Parent
  if (!_msg.parent().empty())
  {
    if (_visualPtr->HasParent())
    {
      _visualPtr->Parent()->RemoveChild(_visualPtr);
    }

    rendering::VisualPtr parent = this->scene->VisualByName(_msg.parent());

    if (parent)
    {
      parent->AddChild(_visualPtr);
    }
    else
    {
      gzerr << "No visual with the name[" << _msg.parent() << "]\n";
    }
  }

  // todo(anyone) Update Marker Visibility
}

/////////////////////////////////////////////////
<<<<<<< HEAD
void MarkerManagerPrivate::SetMarker(const gz::msgs::Marker &_msg,
=======
void MarkerManagerPrivate::SetMarker(const msgs::Marker &_msg,
>>>>>>> 216d5a51
                           const rendering::MarkerPtr &_markerPtr)
{
  _markerPtr->SetLayer(_msg.layer());

  // Set Marker Lifetime
  std::chrono::steady_clock::duration lifetime =
    convert<std::chrono::steady_clock::duration>(_msg.lifetime());
  if (lifetime.count() != 0)
  {
    _markerPtr->SetLifetime(lifetime + this->simTime);
  }
  else
  {
    _markerPtr->SetLifetime(std::chrono::seconds(0));
  }
  // Set Marker Render Type
<<<<<<< HEAD
  gz::rendering::MarkerType markerType = MsgToType(_msg);
=======
  rendering::MarkerType markerType = MsgToType(_msg);
>>>>>>> 216d5a51
  _markerPtr->SetType(markerType);

  // Set Marker Material
  if (_msg.has_material())
  {
    rendering::MaterialPtr materialPtr = MsgToMaterial(_msg);
    _markerPtr->SetMaterial(materialPtr, true /* clone */);

    // clean up material after clone
    this->scene->DestroyMaterial(materialPtr);
  }

  // Assume the presence of points means we clear old ones
  if (_msg.point().size() > 0)
  {
    _markerPtr->ClearPoints();
  }

  math::Color color(
      _msg.material().diffuse().r(),
      _msg.material().diffuse().g(),
      _msg.material().diffuse().b(),
      _msg.material().diffuse().a());

  // Set Marker Points
  for (int i = 0; i < _msg.point().size(); ++i)
  {
    math::Vector3d vector(
        _msg.point(i).x(),
        _msg.point(i).y(),
        _msg.point(i).z());

    _markerPtr->AddPoint(vector, color);
  }
}

/////////////////////////////////////////////////
<<<<<<< HEAD
gz::rendering::MarkerType MarkerManagerPrivate::MsgToType(
                          const gz::msgs::Marker &_msg)
{
  gz::msgs::Marker_Type marker = this->msg.type();
  if (marker != _msg.type() && _msg.type() != gz::msgs::Marker::NONE)
=======
rendering::MarkerType MarkerManagerPrivate::MsgToType(
                          const msgs::Marker &_msg)
{
  msgs::Marker_Type marker = this->msg.type();
  if (marker != _msg.type() && _msg.type() != msgs::Marker::NONE)
>>>>>>> 216d5a51
  {
    marker = _msg.type();
    this->msg.set_type(_msg.type());
  }
  switch (marker)
  {
<<<<<<< HEAD
    case gz::msgs::Marker::BOX:
      return gz::rendering::MarkerType::MT_BOX;
    case gz::msgs::Marker::CAPSULE:
      return gz::rendering::MarkerType::MT_CAPSULE;
    case gz::msgs::Marker::CYLINDER:
      return gz::rendering::MarkerType::MT_CYLINDER;
    case gz::msgs::Marker::LINE_STRIP:
      return gz::rendering::MarkerType::MT_LINE_STRIP;
    case gz::msgs::Marker::LINE_LIST:
      return gz::rendering::MarkerType::MT_LINE_LIST;
    case gz::msgs::Marker::POINTS:
      return gz::rendering::MarkerType::MT_POINTS;
    case gz::msgs::Marker::SPHERE:
      return gz::rendering::MarkerType::MT_SPHERE;
    case gz::msgs::Marker::TEXT:
      return gz::rendering::MarkerType::MT_TEXT;
    case gz::msgs::Marker::TRIANGLE_FAN:
      return gz::rendering::MarkerType::MT_TRIANGLE_FAN;
    case gz::msgs::Marker::TRIANGLE_LIST:
      return gz::rendering::MarkerType::MT_TRIANGLE_LIST;
    case gz::msgs::Marker::TRIANGLE_STRIP:
      return gz::rendering::MarkerType::MT_TRIANGLE_STRIP;
=======
    case msgs::Marker::BOX:
      return rendering::MarkerType::MT_BOX;
    case msgs::Marker::CAPSULE:
      return rendering::MarkerType::MT_CAPSULE;
    case msgs::Marker::CYLINDER:
      return rendering::MarkerType::MT_CYLINDER;
    case msgs::Marker::LINE_STRIP:
      return rendering::MarkerType::MT_LINE_STRIP;
    case msgs::Marker::LINE_LIST:
      return rendering::MarkerType::MT_LINE_LIST;
    case msgs::Marker::POINTS:
      return rendering::MarkerType::MT_POINTS;
    case msgs::Marker::SPHERE:
      return rendering::MarkerType::MT_SPHERE;
    case msgs::Marker::TEXT:
      return rendering::MarkerType::MT_TEXT;
    case msgs::Marker::TRIANGLE_FAN:
      return rendering::MarkerType::MT_TRIANGLE_FAN;
    case msgs::Marker::TRIANGLE_LIST:
      return rendering::MarkerType::MT_TRIANGLE_LIST;
    case msgs::Marker::TRIANGLE_STRIP:
      return rendering::MarkerType::MT_TRIANGLE_STRIP;
>>>>>>> 216d5a51
    default:
      gzerr << "Unable to create marker of type[" << _msg.type() << "]\n";
      break;
  }
<<<<<<< HEAD
  return gz::rendering::MarkerType::MT_NONE;
=======
  return rendering::MarkerType::MT_NONE;
>>>>>>> 216d5a51
}

/////////////////////////////////////////////////
rendering::MaterialPtr MarkerManagerPrivate::MsgToMaterial(
<<<<<<< HEAD
                              const gz::msgs::Marker &_msg)
=======
                              const msgs::Marker &_msg)
>>>>>>> 216d5a51
{
  rendering::MaterialPtr material = this->scene->CreateMaterial();

  material->SetAmbient(
      _msg.material().ambient().r(),
      _msg.material().ambient().g(),
      _msg.material().ambient().b(),
      _msg.material().ambient().a());

  material->SetDiffuse(
      _msg.material().diffuse().r(),
      _msg.material().diffuse().g(),
      _msg.material().diffuse().b(),
      _msg.material().diffuse().a());

  material->SetSpecular(
      _msg.material().specular().r(),
      _msg.material().specular().g(),
      _msg.material().specular().b(),
      _msg.material().specular().a());

  material->SetEmissive(
      _msg.material().emissive().r(),
      _msg.material().emissive().g(),
      _msg.material().emissive().b(),
      _msg.material().emissive().a());

  material->SetLightingEnabled(_msg.material().lighting());

  return material;
}

//////////////////////////////////////////////////
<<<<<<< HEAD
bool MarkerManagerPrivate::ProcessMarkerMsg(const gz::msgs::Marker &_msg)
=======
bool MarkerManagerPrivate::ProcessMarkerMsg(const msgs::Marker &_msg)
>>>>>>> 216d5a51
{
  // Get the namespace, if it exists. Otherwise, use the global namespace
  std::string ns;
  if (!_msg.ns().empty()) {
    ns = _msg.ns();
  }

  // Get the namespace that the marker belongs to
  auto nsIter = this->visuals.find(ns);

  // If an id is given
  size_t id;
  if (_msg.id() != 0)
  {
    id = _msg.id();
  }
  // Otherwise generate unique id
  else
  {
<<<<<<< HEAD
    id = gz::math::Rand::IntUniform(0, gz::math::MAX_I32);
=======
    id = math::Rand::IntUniform(0, math::MAX_I32);
>>>>>>> 216d5a51

    // Make sure it's unique if namespace is given
    if (nsIter != this->visuals.end())
    {
      while (nsIter->second.find(id) != nsIter->second.end())
<<<<<<< HEAD
        id = gz::math::Rand::IntUniform(gz::math::MIN_UI32,
                                              gz::math::MAX_UI32);
=======
        id = math::Rand::IntUniform(math::MIN_UI32,
                                              math::MAX_UI32);
>>>>>>> 216d5a51
    }
  }

  // Get visual for this namespace and id
  std::map<uint64_t, rendering::VisualPtr>::iterator visualIter;
  if (nsIter != this->visuals.end())
    visualIter = nsIter->second.find(id);

  // Add/modify a marker
<<<<<<< HEAD
  if (_msg.action() == gz::msgs::Marker::ADD_MODIFY)
=======
  if (_msg.action() == msgs::Marker::ADD_MODIFY)
>>>>>>> 216d5a51
  {
    // Modify an existing marker, identified by namespace and id
    if (nsIter != this->visuals.end() &&
        visualIter != nsIter->second.end())
    {
      if (visualIter->second->GeometryCount() > 0u)
      {
        // TODO(anyone): Update so that multiple markers can
        //               be attached to one visual
<<<<<<< HEAD
        gz::rendering::MarkerPtr markerPtr =
              std::dynamic_pointer_cast<gz::rendering::Marker>
=======
        rendering::MarkerPtr markerPtr =
              std::dynamic_pointer_cast<rendering::Marker>
>>>>>>> 216d5a51
              (visualIter->second->GeometryByIndex(0));

        visualIter->second->RemoveGeometryByIndex(0);

        // Set the visual values from the Marker Message
        this->SetVisual(_msg, visualIter->second);

        // Set the marker values from the Marker Message
        this->SetMarker(_msg, markerPtr);

        visualIter->second->AddGeometry(markerPtr);
      }
    }
    // Otherwise create a new marker
    else
    {
      // Create the name for the marker
      std::string name = "__GZ_MARKER_VISUAL_" + ns + "_" +
                         std::to_string(id);

      // Create the new marker
      rendering::VisualPtr visualPtr = this->scene->CreateVisual(name);

      // Create and load the marker
      rendering::MarkerPtr markerPtr = this->scene->CreateMarker();

      // Set the visual values from the Marker Message
      this->SetVisual(_msg, visualPtr);

      // Set the marker values from the Marker Message
      this->SetMarker(_msg, markerPtr);

      // Add populated marker to the visual
      visualPtr->AddGeometry(markerPtr);

      // Add visual to root visual
      if (!visualPtr->HasParent())
      {
        this->scene->RootVisual()->AddChild(visualPtr);
      }

      // Store the visual
      this->visuals[ns][id] = visualPtr;
    }
  }
  // Remove a single marker
<<<<<<< HEAD
  else if (_msg.action() == gz::msgs::Marker::DELETE_MARKER)
=======
  else if (_msg.action() == msgs::Marker::DELETE_MARKER)
>>>>>>> 216d5a51
  {
    // Remove the marker if it can be found.
    if (nsIter != this->visuals.end() &&
        visualIter != nsIter->second.end())
    {
      this->scene->DestroyVisual(visualIter->second);
      this->visuals[ns].erase(visualIter);

      // Remove namespace if empty
      if (this->visuals[ns].empty())
        this->visuals.erase(nsIter);
    }
    else
    {
      gzwarn << "Unable to delete marker with id[" << id << "] "
        << "in namespace[" << ns << "]" << std::endl;
      return false;
    }
  }
  // Remove all markers, or all markers in a namespace
<<<<<<< HEAD
  else if (_msg.action() == gz::msgs::Marker::DELETE_ALL)
=======
  else if (_msg.action() == msgs::Marker::DELETE_ALL)
>>>>>>> 216d5a51
  {
    // If given namespace doesn't exist
    if (!ns.empty() && nsIter == this->visuals.end())
    {
      gzwarn << "Unable to delete all markers in namespace[" << ns <<
          "], namespace can't be found." << std::endl;
      return false;
    }
    // Remove all markers in the specified namespace
    else if (nsIter != this->visuals.end())
    {
      for (auto it : nsIter->second)
      {
        this->scene->DestroyVisual(it.second);
      }
      nsIter->second.clear();
      this->visuals.erase(nsIter);
    }
    // Remove all markers in all namespaces.
    else
    {
      for (nsIter = this->visuals.begin();
           nsIter != this->visuals.end(); ++nsIter)
      {
        for (auto it : nsIter->second)
        {
          this->scene->DestroyVisual(it.second);
        }
      }
      this->visuals.clear();
    }
  }
  else
  {
    gzerr << "Unknown marker action[" << _msg.action() << "]\n";
    return false;
  }

  return true;
}


/////////////////////////////////////////////////
<<<<<<< HEAD
bool MarkerManagerPrivate::OnList(gz::msgs::Marker_V &_rep)
=======
bool MarkerManagerPrivate::OnList(msgs::Marker_V &_rep)
>>>>>>> 216d5a51
{
  std::lock_guard<std::mutex> lock(this->mutex);
  _rep.clear_marker();

  // Create the list of visuals
  for (auto mIter : this->visuals)
  {
    for (auto iter : mIter.second)
    {
<<<<<<< HEAD
      gz::msgs::Marker *markerMsg = _rep.add_marker();
=======
      msgs::Marker *markerMsg = _rep.add_marker();
>>>>>>> 216d5a51
      markerMsg->set_ns(mIter.first);
      markerMsg->set_id(iter.first);
    }
  }

  return true;
}

/////////////////////////////////////////////////
<<<<<<< HEAD
void MarkerManagerPrivate::OnMarkerMsg(const gz::msgs::Marker &_req)
=======
void MarkerManagerPrivate::OnMarkerMsg(const msgs::Marker &_req)
>>>>>>> 216d5a51
{
  std::lock_guard<std::mutex> lock(this->mutex);
  this->markerMsgs.push_back(_req);
}

/////////////////////////////////////////////////
bool MarkerManagerPrivate::OnMarkerMsgArray(
<<<<<<< HEAD
    const gz::msgs::Marker_V&_req, gz::msgs::Boolean &_res)
=======
    const msgs::Marker_V&_req, msgs::Boolean &_res)
>>>>>>> 216d5a51
{
  std::lock_guard<std::mutex> lock(this->mutex);
  std::copy(_req.marker().begin(), _req.marker().end(),
            std::back_inserter(this->markerMsgs));
  _res.set_data(true);
  return true;
}<|MERGE_RESOLUTION|>--- conflicted
+++ resolved
@@ -50,84 +50,50 @@
   /// \brief Processes a marker message.
   /// \param[in] _msg The message data.
   /// \return True if the marker was processed successfully.
-<<<<<<< HEAD
-  public: bool ProcessMarkerMsg(const gz::msgs::Marker &_msg);
-=======
   public: bool ProcessMarkerMsg(const msgs::Marker &_msg);
->>>>>>> 216d5a51
 
   /// \brief Converts a Gazebo msg render type to Gazebo Sim Rendering
   /// \param[in] _msg The message data
   /// \return Converted rendering type, if any.
-<<<<<<< HEAD
-  public: gz::rendering::MarkerType MsgToType(
-                    const gz::msgs::Marker &_msg);
-=======
   public: rendering::MarkerType MsgToType(
                     const msgs::Marker &_msg);
->>>>>>> 216d5a51
 
   /// \brief Converts a Gazebo msg material to Gazebo Sim Rendering
   //         material.
   //  \param[in] _msg The message data.
   //  \return Converted rendering material, if any.
   public: rendering::MaterialPtr MsgToMaterial(
-<<<<<<< HEAD
-                    const gz::msgs::Marker &_msg);
-=======
                     const msgs::Marker &_msg);
->>>>>>> 216d5a51
 
   /// \brief Updates the markers.
   public: void Update();
 
   /// \brief Callback that receives marker messages.
   /// \param[in] _req The marker message.
-<<<<<<< HEAD
-  public: void OnMarkerMsg(const gz::msgs::Marker &_req);
-=======
   public: void OnMarkerMsg(const msgs::Marker &_req);
->>>>>>> 216d5a51
 
   /// \brief Callback that receives multiple marker messages.
   /// \param[in] _req The vector of marker messages
   /// \param[in] _res Response data
   /// \return True if the request is received
-<<<<<<< HEAD
-  public: bool OnMarkerMsgArray(const gz::msgs::Marker_V &_req,
-              gz::msgs::Boolean &_res);
-=======
   public: bool OnMarkerMsgArray(const msgs::Marker_V &_req,
               msgs::Boolean &_res);
->>>>>>> 216d5a51
 
   /// \brief Services callback that returns a list of markers.
   /// \param[out] _rep Service reply
   /// \return True on success.
-<<<<<<< HEAD
-  public: bool OnList(gz::msgs::Marker_V &_rep);
-=======
   public: bool OnList(msgs::Marker_V &_rep);
->>>>>>> 216d5a51
 
   /// \brief Sets Marker from marker message.
   /// \param[in] _msg The message data.
   /// \param[out] _markerPtr The message pointer to set.
-<<<<<<< HEAD
-  public: void SetMarker(const gz::msgs::Marker &_msg,
-=======
   public: void SetMarker(const msgs::Marker &_msg,
->>>>>>> 216d5a51
                          const rendering::MarkerPtr &_markerPtr);
 
   /// \brief Sets Visual from marker message.
   /// \param[in] _msg The message data.
   /// \param[out] _visualPtr The visual pointer to set.
-<<<<<<< HEAD
-  public: void SetVisual(const gz::msgs::Marker &_msg,
-=======
   public: void SetVisual(const msgs::Marker &_msg,
->>>>>>> 216d5a51
                          const rendering::VisualPtr &_visualPtr);
 
   /// \brief Sets sim time from time.
@@ -142,38 +108,22 @@
 
   /// \brief Map of visuals
   public: std::map<std::string,
-<<<<<<< HEAD
-      std::map<uint64_t, gz::rendering::VisualPtr>> visuals;
-
-  /// \brief List of marker message to process.
-  public: std::list<gz::msgs::Marker> markerMsgs;
-=======
       std::map<uint64_t, rendering::VisualPtr>> visuals;
 
   /// \brief List of marker message to process.
   public: std::list<msgs::Marker> markerMsgs;
->>>>>>> 216d5a51
 
   /// \brief Pointer to the scene
   public: rendering::ScenePtr scene;
 
-<<<<<<< HEAD
   /// \brief Gazebo node
-  public: gz::transport::Node node;
-=======
-  /// \brief Ignition node
   public: transport::Node node;
->>>>>>> 216d5a51
 
   /// \brief Sim time according to UpdateInfo in RenderUtil
   public: std::chrono::steady_clock::duration simTime;
 
   /// \brief The last marker message received
-<<<<<<< HEAD
-  public: gz::msgs::Marker msg;
-=======
   public: msgs::Marker msg;
->>>>>>> 216d5a51
 
   /// \brief Topic name for the marker service
   public: std::string topicName = "/marker";
@@ -207,11 +157,7 @@
 }
 
 /////////////////////////////////////////////////
-<<<<<<< HEAD
-bool MarkerManager::Init(const gz::rendering::ScenePtr &_scene)
-=======
 bool MarkerManager::Init(const rendering::ScenePtr &_scene)
->>>>>>> 216d5a51
 {
   if (!_scene)
   {
@@ -291,13 +237,8 @@
       if (it->second->GeometryCount() == 0u)
         continue;
 
-<<<<<<< HEAD
-      gz::rendering::MarkerPtr markerPtr =
-            std::dynamic_pointer_cast<gz::rendering::Marker>
-=======
       rendering::MarkerPtr markerPtr =
             std::dynamic_pointer_cast<rendering::Marker>
->>>>>>> 216d5a51
             (it->second->GeometryByIndex(0u));
       if (markerPtr != nullptr)
       {
@@ -330,11 +271,7 @@
 }
 
 /////////////////////////////////////////////////
-<<<<<<< HEAD
-void MarkerManagerPrivate::SetVisual(const gz::msgs::Marker &_msg,
-=======
 void MarkerManagerPrivate::SetVisual(const msgs::Marker &_msg,
->>>>>>> 216d5a51
                            const rendering::VisualPtr &_visualPtr)
 {
   // Set Visual Scale
@@ -373,11 +310,7 @@
 }
 
 /////////////////////////////////////////////////
-<<<<<<< HEAD
-void MarkerManagerPrivate::SetMarker(const gz::msgs::Marker &_msg,
-=======
 void MarkerManagerPrivate::SetMarker(const msgs::Marker &_msg,
->>>>>>> 216d5a51
                            const rendering::MarkerPtr &_markerPtr)
 {
   _markerPtr->SetLayer(_msg.layer());
@@ -394,11 +327,7 @@
     _markerPtr->SetLifetime(std::chrono::seconds(0));
   }
   // Set Marker Render Type
-<<<<<<< HEAD
-  gz::rendering::MarkerType markerType = MsgToType(_msg);
-=======
   rendering::MarkerType markerType = MsgToType(_msg);
->>>>>>> 216d5a51
   _markerPtr->SetType(markerType);
 
   // Set Marker Material
@@ -436,49 +365,17 @@
 }
 
 /////////////////////////////////////////////////
-<<<<<<< HEAD
-gz::rendering::MarkerType MarkerManagerPrivate::MsgToType(
-                          const gz::msgs::Marker &_msg)
-{
-  gz::msgs::Marker_Type marker = this->msg.type();
-  if (marker != _msg.type() && _msg.type() != gz::msgs::Marker::NONE)
-=======
 rendering::MarkerType MarkerManagerPrivate::MsgToType(
                           const msgs::Marker &_msg)
 {
   msgs::Marker_Type marker = this->msg.type();
   if (marker != _msg.type() && _msg.type() != msgs::Marker::NONE)
->>>>>>> 216d5a51
   {
     marker = _msg.type();
     this->msg.set_type(_msg.type());
   }
   switch (marker)
   {
-<<<<<<< HEAD
-    case gz::msgs::Marker::BOX:
-      return gz::rendering::MarkerType::MT_BOX;
-    case gz::msgs::Marker::CAPSULE:
-      return gz::rendering::MarkerType::MT_CAPSULE;
-    case gz::msgs::Marker::CYLINDER:
-      return gz::rendering::MarkerType::MT_CYLINDER;
-    case gz::msgs::Marker::LINE_STRIP:
-      return gz::rendering::MarkerType::MT_LINE_STRIP;
-    case gz::msgs::Marker::LINE_LIST:
-      return gz::rendering::MarkerType::MT_LINE_LIST;
-    case gz::msgs::Marker::POINTS:
-      return gz::rendering::MarkerType::MT_POINTS;
-    case gz::msgs::Marker::SPHERE:
-      return gz::rendering::MarkerType::MT_SPHERE;
-    case gz::msgs::Marker::TEXT:
-      return gz::rendering::MarkerType::MT_TEXT;
-    case gz::msgs::Marker::TRIANGLE_FAN:
-      return gz::rendering::MarkerType::MT_TRIANGLE_FAN;
-    case gz::msgs::Marker::TRIANGLE_LIST:
-      return gz::rendering::MarkerType::MT_TRIANGLE_LIST;
-    case gz::msgs::Marker::TRIANGLE_STRIP:
-      return gz::rendering::MarkerType::MT_TRIANGLE_STRIP;
-=======
     case msgs::Marker::BOX:
       return rendering::MarkerType::MT_BOX;
     case msgs::Marker::CAPSULE:
@@ -501,25 +398,16 @@
       return rendering::MarkerType::MT_TRIANGLE_LIST;
     case msgs::Marker::TRIANGLE_STRIP:
       return rendering::MarkerType::MT_TRIANGLE_STRIP;
->>>>>>> 216d5a51
     default:
       gzerr << "Unable to create marker of type[" << _msg.type() << "]\n";
       break;
   }
-<<<<<<< HEAD
-  return gz::rendering::MarkerType::MT_NONE;
-=======
   return rendering::MarkerType::MT_NONE;
->>>>>>> 216d5a51
 }
 
 /////////////////////////////////////////////////
 rendering::MaterialPtr MarkerManagerPrivate::MsgToMaterial(
-<<<<<<< HEAD
-                              const gz::msgs::Marker &_msg)
-=======
                               const msgs::Marker &_msg)
->>>>>>> 216d5a51
 {
   rendering::MaterialPtr material = this->scene->CreateMaterial();
 
@@ -553,11 +441,7 @@
 }
 
 //////////////////////////////////////////////////
-<<<<<<< HEAD
-bool MarkerManagerPrivate::ProcessMarkerMsg(const gz::msgs::Marker &_msg)
-=======
 bool MarkerManagerPrivate::ProcessMarkerMsg(const msgs::Marker &_msg)
->>>>>>> 216d5a51
 {
   // Get the namespace, if it exists. Otherwise, use the global namespace
   std::string ns;
@@ -577,23 +461,14 @@
   // Otherwise generate unique id
   else
   {
-<<<<<<< HEAD
-    id = gz::math::Rand::IntUniform(0, gz::math::MAX_I32);
-=======
     id = math::Rand::IntUniform(0, math::MAX_I32);
->>>>>>> 216d5a51
 
     // Make sure it's unique if namespace is given
     if (nsIter != this->visuals.end())
     {
       while (nsIter->second.find(id) != nsIter->second.end())
-<<<<<<< HEAD
-        id = gz::math::Rand::IntUniform(gz::math::MIN_UI32,
-                                              gz::math::MAX_UI32);
-=======
         id = math::Rand::IntUniform(math::MIN_UI32,
                                               math::MAX_UI32);
->>>>>>> 216d5a51
     }
   }
 
@@ -603,11 +478,7 @@
     visualIter = nsIter->second.find(id);
 
   // Add/modify a marker
-<<<<<<< HEAD
-  if (_msg.action() == gz::msgs::Marker::ADD_MODIFY)
-=======
   if (_msg.action() == msgs::Marker::ADD_MODIFY)
->>>>>>> 216d5a51
   {
     // Modify an existing marker, identified by namespace and id
     if (nsIter != this->visuals.end() &&
@@ -617,13 +488,8 @@
       {
         // TODO(anyone): Update so that multiple markers can
         //               be attached to one visual
-<<<<<<< HEAD
-        gz::rendering::MarkerPtr markerPtr =
-              std::dynamic_pointer_cast<gz::rendering::Marker>
-=======
         rendering::MarkerPtr markerPtr =
               std::dynamic_pointer_cast<rendering::Marker>
->>>>>>> 216d5a51
               (visualIter->second->GeometryByIndex(0));
 
         visualIter->second->RemoveGeometryByIndex(0);
@@ -670,11 +536,7 @@
     }
   }
   // Remove a single marker
-<<<<<<< HEAD
-  else if (_msg.action() == gz::msgs::Marker::DELETE_MARKER)
-=======
   else if (_msg.action() == msgs::Marker::DELETE_MARKER)
->>>>>>> 216d5a51
   {
     // Remove the marker if it can be found.
     if (nsIter != this->visuals.end() &&
@@ -695,11 +557,7 @@
     }
   }
   // Remove all markers, or all markers in a namespace
-<<<<<<< HEAD
-  else if (_msg.action() == gz::msgs::Marker::DELETE_ALL)
-=======
   else if (_msg.action() == msgs::Marker::DELETE_ALL)
->>>>>>> 216d5a51
   {
     // If given namespace doesn't exist
     if (!ns.empty() && nsIter == this->visuals.end())
@@ -743,11 +601,7 @@
 
 
 /////////////////////////////////////////////////
-<<<<<<< HEAD
-bool MarkerManagerPrivate::OnList(gz::msgs::Marker_V &_rep)
-=======
 bool MarkerManagerPrivate::OnList(msgs::Marker_V &_rep)
->>>>>>> 216d5a51
 {
   std::lock_guard<std::mutex> lock(this->mutex);
   _rep.clear_marker();
@@ -757,11 +611,7 @@
   {
     for (auto iter : mIter.second)
     {
-<<<<<<< HEAD
-      gz::msgs::Marker *markerMsg = _rep.add_marker();
-=======
       msgs::Marker *markerMsg = _rep.add_marker();
->>>>>>> 216d5a51
       markerMsg->set_ns(mIter.first);
       markerMsg->set_id(iter.first);
     }
@@ -771,11 +621,7 @@
 }
 
 /////////////////////////////////////////////////
-<<<<<<< HEAD
-void MarkerManagerPrivate::OnMarkerMsg(const gz::msgs::Marker &_req)
-=======
 void MarkerManagerPrivate::OnMarkerMsg(const msgs::Marker &_req)
->>>>>>> 216d5a51
 {
   std::lock_guard<std::mutex> lock(this->mutex);
   this->markerMsgs.push_back(_req);
@@ -783,11 +629,7 @@
 
 /////////////////////////////////////////////////
 bool MarkerManagerPrivate::OnMarkerMsgArray(
-<<<<<<< HEAD
-    const gz::msgs::Marker_V&_req, gz::msgs::Boolean &_res)
-=======
     const msgs::Marker_V&_req, msgs::Boolean &_res)
->>>>>>> 216d5a51
 {
   std::lock_guard<std::mutex> lock(this->mutex);
   std::copy(_req.marker().begin(), _req.marker().end(),
