--- conflicted
+++ resolved
@@ -2231,7 +2231,39 @@
 }
 
 /////////////////////////////////////////////////
-<<<<<<< HEAD
+void RenderUtil::SetWireBoxScale(const Entity &_entityId,
+    const math::Vector3d &_scale)
+{
+  /// \TODO(anyone) Consider to use this->dataPtr->sceneManager.NodeById()
+  /// when WireBoxes are tracked in the scene manager.
+  if (this->dataPtr->wireBoxes.find(_entityId) ==
+          this->dataPtr->wireBoxes.end())
+  {
+    ignerr << "Trying to scale a wirebox with unknown id [" << _entityId
+           << "]" << std::endl;
+    return;
+  }
+
+  ignition::rendering::WireBoxPtr wireBox = this->dataPtr->wireBoxes[_entityId];
+  if (!wireBox)
+  {
+    ignerr << "Null wirebox associated to id [" << _entityId
+           << "]" << std::endl;
+    return;
+  }
+
+  auto visParent = wireBox->Parent();
+  if (!visParent)
+  {
+    ignerr << "Trying to scale a wirebox with null parent [" << _entityId
+           << "]" << std::endl;
+    return;
+  }
+
+  visParent->SetLocalScale(_scale);
+}
+
+/////////////////////////////////////////////////
 void RenderUtil::ViewWireframes(const Entity &_entity)
 {
   std::vector<Entity> visEntities;
@@ -2323,38 +2355,6 @@
       }
     }
   }
-=======
-void RenderUtil::SetWireBoxScale(const Entity &_entityId,
-    const math::Vector3d &_scale)
-{
-  /// \TODO(anyone) Consider to use this->dataPtr->sceneManager.NodeById()
-  /// when WireBoxes are tracked in the scene manager.
-  if (this->dataPtr->wireBoxes.find(_entityId) ==
-          this->dataPtr->wireBoxes.end())
-  {
-    ignerr << "Trying to scale a wirebox with unknown id [" << _entityId
-           << "]" << std::endl;
-    return;
-  }
-
-  ignition::rendering::WireBoxPtr wireBox = this->dataPtr->wireBoxes[_entityId];
-  if (!wireBox)
-  {
-    ignerr << "Null wirebox associated to id [" << _entityId
-           << "]" << std::endl;
-    return;
-  }
-
-  auto visParent = wireBox->Parent();
-  if (!visParent)
-  {
-    ignerr << "Trying to scale a wirebox with null parent [" << _entityId
-           << "]" << std::endl;
-    return;
-  }
-
-  visParent->SetLocalScale(_scale);
->>>>>>> 124772c0
 }
 
 /////////////////////////////////////////////////
