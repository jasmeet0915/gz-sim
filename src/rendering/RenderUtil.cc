/*
 * Copyright (C) 2019 Open Source Robotics Foundation
 *
 * Licensed under the Apache License, Version 2.0 (the "License");
 * you may not use this file except in compliance with the License.
 * You may obtain a copy of the License at
 *
 *     http://www.apache.org/licenses/LICENSE-2.0
 *
 * Unless required by applicable law or agreed to in writing, software
 * distributed under the License is distributed on an "AS IS" BASIS,
 * WITHOUT WARRANTIES OR CONDITIONS OF ANY KIND, either express or implied.
 * See the License for the specific language governing permissions and
 * limitations under the License.
 *
 */

#include <map>
#include <stack>
#include <string>
#include <tuple>
#include <unordered_map>
#include <variant>
#include <vector>

#include <sdf/Actor.hh>
#include <sdf/Collision.hh>
#include <sdf/Element.hh>
#include <sdf/Light.hh>
#include <sdf/Link.hh>
#include <sdf/Model.hh>
#include <sdf/parser.hh>
#include <sdf/Scene.hh>
#include <sdf/SDFImpl.hh>
#include <sdf/Visual.hh>

#include <ignition/common/Profiler.hh>
#include <ignition/common/Skeleton.hh>
#include <ignition/common/SkeletonAnimation.hh>

#include <ignition/math/Color.hh>
#include <ignition/math/Helpers.hh>
#include <ignition/math/Matrix4.hh>
#include <ignition/math/Pose3.hh>

#include <ignition/msgs/Utility.hh>

#include <ignition/rendering.hh>
#include <ignition/rendering/RenderEngine.hh>
#include <ignition/rendering/RenderingIface.hh>
#include <ignition/rendering/Scene.hh>

#include "ignition/gazebo/components/Actor.hh"
#include "ignition/gazebo/components/Camera.hh"
#include "ignition/gazebo/components/CastShadows.hh"
#include "ignition/gazebo/components/Collision.hh"
#include "ignition/gazebo/components/DepthCamera.hh"
#include "ignition/gazebo/components/GpuLidar.hh"
#include "ignition/gazebo/components/Geometry.hh"
#include "ignition/gazebo/components/Inertial.hh"
#include "ignition/gazebo/components/LaserRetro.hh"
#include "ignition/gazebo/components/Light.hh"
#include "ignition/gazebo/components/LightCmd.hh"
#include "ignition/gazebo/components/Link.hh"
#include "ignition/gazebo/components/Material.hh"
#include "ignition/gazebo/components/Model.hh"
#include "ignition/gazebo/components/Name.hh"
#include "ignition/gazebo/components/ParentEntity.hh"
#include "ignition/gazebo/components/ParticleEmitter.hh"
#include "ignition/gazebo/components/Pose.hh"
#include "ignition/gazebo/components/RgbdCamera.hh"
#include "ignition/gazebo/components/Scene.hh"
#include "ignition/gazebo/components/SourceFilePath.hh"
#include "ignition/gazebo/components/Temperature.hh"
#include "ignition/gazebo/components/TemperatureRange.hh"
#include "ignition/gazebo/components/ThermalCamera.hh"
#include "ignition/gazebo/components/Transparency.hh"
#include "ignition/gazebo/components/Visibility.hh"
#include "ignition/gazebo/components/Visual.hh"
#include "ignition/gazebo/components/World.hh"
#include "ignition/gazebo/EntityComponentManager.hh"
#include "ignition/gazebo/Events.hh"

#include "ignition/gazebo/rendering/RenderUtil.hh"
#include "ignition/gazebo/rendering/SceneManager.hh"
#include "ignition/gazebo/rendering/MarkerManager.hh"

#include "ignition/gazebo/Util.hh"

using namespace ignition;
using namespace gazebo;

// Private data class.
class ignition::gazebo::RenderUtilPrivate
{
  /// True if the rendering component is initialized
  public: bool initialized = false;

  /// \brief Create rendering entities
  /// \param[in] _ecm The entity-component manager
  public: void CreateRenderingEntities(const EntityComponentManager &_ecm,
      const UpdateInfo &_info);

  /// \brief Remove rendering entities
  /// \param[in] _ecm The entity-component manager
  public: void RemoveRenderingEntities(const EntityComponentManager &_ecm,
      const UpdateInfo &_info);

  /// \brief Update rendering entities
  /// \param[in] _ecm The entity-component manager
  public: void UpdateRenderingEntities(const EntityComponentManager &_ecm);

  /// \brief Helper function to add sensors in the CreateRenderingEntities
  /// method
  /// \param[in] _ecm The entity-component manager
  public: void AddSensors(const EntityComponentManager &_ecm);

  /// \brief Total time elapsed in simulation. This will not increase while
  /// paused.
  public: std::chrono::steady_clock::duration simTime{0};

  /// \brief Name of rendering engine
  public: std::string engineName = "ogre2";

  /// \brief Name of scene
  public: std::string sceneName = "scene";

  //// \brief True to enable sky in the scene
  public: bool skyEnabled = false;

  /// \brief Scene background color
  public: math::Color backgroundColor = math::Color::Black;

  /// \brief Ambient color
  public: math::Color ambientLight = math::Color(1.0, 1.0, 1.0, 1.0);

  /// \brief Scene manager
  public: SceneManager sceneManager;

  /// \brief Marker manager
  public: MarkerManager markerManager;

  /// \brief Pointer to rendering engine.
  public: ignition::rendering::RenderEngine *engine{nullptr};

  /// \brief rendering scene to be managed by the scene manager and used to
  /// generate sensor data
  public: rendering::ScenePtr scene;

  /// \brief Flag to indicate if the current GL context should be used
  public: bool useCurrentGLContext = false;

  /// \brief New scenes to be created
  public: std::vector<sdf::Scene> newScenes;

  /// \brief New models to be created. The elements in the tuple are:
  /// [0] entity id, [1], SDF DOM, [2] parent entity id, [3] sim iteration
  public: std::vector<std::tuple<Entity, sdf::Model, Entity, uint64_t>>
      newModels;

  /// \brief New links to be created. The elements in the tuple are:
  /// [0] entity id, [1], SDF DOM, [2] parent entity id
  public: std::vector<std::tuple<Entity, sdf::Link, Entity>> newLinks;

  /// \brief New visuals to be created. The elements in the tuple are:
  /// [0] entity id, [1], SDF DOM, [2] parent entity id
  public: std::vector<std::tuple<Entity, sdf::Visual, Entity>> newVisuals;

  /// \brief New actors to be created. The elements in the tuple are:
  /// [0] entity id, [1], SDF DOM, [2] parent entity id
  public: std::vector<std::tuple<Entity, sdf::Actor, Entity>> newActors;

  /// \brief New lights to be created. The elements in the tuple are:
  /// [0] entity id, [1], SDF DOM, [2] parent entity id
  public: std::vector<std::tuple<Entity, sdf::Light, Entity>> newLights;

  /// \brief A map of entity light ids and light visuals
  public: std::map<Entity, Entity> matchLightWithVisuals;

  /// \brief New sensors to be created. The elements in the tuple are:
  /// [0] entity id, [1], SDF DOM, [2] parent entity id
  public: std::vector<std::tuple<Entity, sdf::Sensor, Entity>>
      newSensors;

  /// \brief New particle emitter to be created. The elements in the tuple are:
  /// [0] entity id, [1], particle emitter, [2] parent entity id
  public: std::vector<std::tuple<Entity, msgs::ParticleEmitter, Entity>>
      newParticleEmitters;

  /// \brief New particle emitter commands to be requested.
  /// The map key and value are: entity id of the particle emitter to
  /// update, and particle emitter msg
  public: std::unordered_map<Entity, msgs::ParticleEmitter>
      newParticleEmittersCmds;

  /// \brief A list of entities with particle emitter cmds to remove
  public: std::vector<Entity> particleCmdsToRemove;

  /// \brief Map of ids of entites to be removed and sim iteration when the
  /// remove request is received
  public: std::unordered_map<Entity, uint64_t> removeEntities;

  /// \brief A map of entity ids and pose updates.
  public: std::unordered_map<Entity, math::Pose3d> entityPoses;

  /// \brief A map of entity ids and light updates.
  public: std::unordered_map<Entity, msgs::Light> entityLights;

  /// \brief A map of entity ids and light updates.
  public: std::vector<Entity> entityLightsCmdToDelete;

  /// \brief A map of entity ids and actor transforms.
  public: std::map<Entity, std::map<std::string, math::Matrix4d>>
                          actorTransforms;

  /// \brief A map of entity ids and temperature data.
  /// The value of this map (tuple) represents either a single (uniform)
  /// temperature, or a heat signature with a min/max temperature. If the string
  /// in the tuple is empty, then this entity has a uniform temperature across
  /// its surface, and this uniform temperature is stored in the first float of
  /// the tuple (the second float and string are unused for uniform temperature
  /// entities). If the string in the tuple is not empty, then the string
  /// represents the entity's heat signature (a path to a heat signature texture
  /// file), and the floats represent the min/max temperatures of the heat
  /// signature, respectively.
  ///
  /// All temperatures are in Kelvin.
  public: std::map<Entity, std::tuple<float, float, std::string>> entityTemp;

  /// \brief A map of entity ids and wire boxes
  public: std::unordered_map<Entity, ignition::rendering::WireBoxPtr> wireBoxes;

  /// \brief A map of entity ids and trajectory pose updates.
  public: std::unordered_map<Entity, math::Pose3d> trajectoryPoses;

  /// \brief A map of entity ids and actor animation info.
  public: std::unordered_map<Entity, AnimationUpdateData> actorAnimationData;

  /// \brief True to update skeletons manually using bone poses
  /// (see actorTransforms). False to let render engine update animation
  /// based on sim time.
  /// \todo(anyone) Let this be turned on from a component
  public: bool actorManualSkeletonUpdate = false;

  /// \brief Mutex to protect updates
  public: std::mutex updateMutex;

  //// \brief Flag to indicate whether to create sensors
  public: bool enableSensors = false;

  /// \brief A set containing all the entities with attached rendering sensors
  public: std::unordered_set<Entity> sensorEntities;

  /// \brief Callback function for creating sensors.
  /// The function args are: entity id, sensor sdf, and parent name.
  /// The function returns the id of the rendering sensor created.
  public: std::function<std::string(const gazebo::Entity &, const sdf::Sensor &,
          const std::string &)> createSensorCb;

  /// \brief Light equality comparison function.
  public: std::function<bool(const sdf::Light &, const sdf::Light &)>
          lightEql { [](const sdf::Light &_a, const sdf::Light &_b)
            {
             return
                _a.Type() == _b.Type() &&
                _a.Name() == _b.Name() &&
                _a.Diffuse() == _b.Diffuse() &&
                _a.Specular() == _b.Specular() &&
                math::equal(
                  _a.AttenuationRange(), _b.AttenuationRange(), 1e-6) &&
               math::equal(
                 _a.LinearAttenuationFactor(),
                 _b.LinearAttenuationFactor(),
                 1e-6) &&
               math::equal(
                 _a.ConstantAttenuationFactor(),
                 _b.ConstantAttenuationFactor(),
                 1e-6) &&
               math::equal(
                 _a.QuadraticAttenuationFactor(),
                 _b.QuadraticAttenuationFactor(),
                 1e-6) &&
               _a.CastShadows() == _b.CastShadows() &&
               _a.Direction() == _b.Direction() &&
               _a.SpotInnerAngle() == _b.SpotInnerAngle() &&
               _a.SpotOuterAngle() == _b.SpotOuterAngle() &&
               math::equal(_a.SpotFalloff(), _b.SpotFalloff(), 1e-6);
            }};

  /// \brief Callback function for removing sensors.
  /// The function arg is the entity id
  public: std::function<void(const gazebo::Entity &)> removeSensorCb;

  /// \brief Currently selected entities, organized by order of selection.
  public: std::vector<Entity> selectedEntities;

  /// \brief Map of original emissive colors for nodes currently highlighted.
  public: std::map<std::string, math::Color> originalEmissive;

  /// \brief Whether the transform gizmo is being dragged.
  public: bool transformActive{false};

  /// \brief Highlight a node and all its children.
  /// \param[in] _node Node to be highlighted
  public: void HighlightNode(const rendering::NodePtr &_node);

  /// \brief Restore a highlighted node to normal.
  /// \param[in] _node Node to be restored.
  public: void LowlightNode(const rendering::NodePtr &_node);

  /// \brief New center of mass visuals to be created
  public: std::vector<Entity> newCOMVisuals;

  /// \brief A list of links used to create new center of mass visuals
  public: std::vector<Entity> newCOMLinks;

  /// \brief A map of link entities and if their center of mass visuals
  /// are currently visible
  public: std::map<Entity, bool> viewingCOM;

  /// \brief New inertias to be created
  public: std::vector<Entity> newInertias;

  /// \brief A map of links and their center of mass visuals
  public: std::map<Entity, Entity> linkToCOMVisuals;

  /// \brief Finds the child links for given entity from the ECM
  /// \param[in] _ecm The entity-component manager
  /// \param[in] _entity Entity to find child links
  /// \return A vector of child links found for the entity
  public: std::vector<Entity> FindChildLinksFromECM(
      const EntityComponentManager &_ecm, const Entity &_entity);

  /// \brief Finds the links (inertial parent) that are used to create child
  /// inertia and center of mass visuals in RenderUtil::Update
  /// \param[in] _ecm The entity-component manager
  public: void FindInertialLinks(const EntityComponentManager &_ecm);

  /// \brief A list of links used to create new inertia visuals
  public: std::vector<Entity> newInertiaLinks;

  /// \brief A map of entity ids and their inertials
  public: std::map<Entity, math::Inertiald> entityInertials;

  /// \brief A map of link entities and if their inertias are currently
  /// visible
  public: std::map<Entity, bool> viewingInertias;

  /// \brief A map of links and their inertia visuals
  public: std::map<Entity, Entity> linkToInertiaVisuals;

  /// \brief New wireframe visuals to be toggled
  public: std::vector<Entity> newWireframes;

  /// \brief New wireframe visuals to be toggled
  public: std::vector<Entity> newTransparentEntities;

  /// \brief Finds the links (visual parent) that are used to toggle wireframe
  /// and transparent view for visuals in RenderUtil::Update
  /// \param[in] _ecm The entity-component manager
  public: void PopulateViewModeVisualLinks(const EntityComponentManager &_ecm);

  /// \brief A list of links used to toggle wireframe mode for visuals
  public: std::vector<Entity> newWireframeVisualLinks;

  /// \brief A list of links used to toggle transparent mode for visuals
  public: std::vector<Entity> newTransparentVisualLinks;

  /// \brief A map of link entities and their corresponding children visuals
  public: std::map<Entity, std::vector<Entity>> linkToVisualEntities;

  /// \brief A map of created wireframe visuals and if they are currently
  /// visible
  public: std::map<Entity, bool> viewingWireframes;

  /// \brief A map of created transparent visuals and if they are currently
  /// visible
  public: std::map<Entity, bool> viewingTransparent;

  /// \brief New collisions to be created
  public: std::vector<Entity> newCollisions;

  /// \brief Finds the links (collision parent) that are used to create child
  /// collision visuals in RenderUtil::Update
  /// \param[in] _ecm The entity-component manager
  public: void FindCollisionLinks(const EntityComponentManager &_ecm);

  /// \brief A list of links used to create new collision visuals
  public: std::vector<Entity> newCollisionLinks;

  /// \brief A map of collision entity ids and their SDF DOM
  public: std::map<Entity, sdf::Collision> entityCollisions;

  /// \brief A map of model entities and their corresponding children links
  public: std::map<Entity, std::vector<Entity>> modelToLinkEntities;

  /// \brief A map of link entities and their corresponding children collisions
  public: std::map<Entity, std::vector<Entity>> linkToCollisionEntities;

  /// \brief A map of created collision entities and if they are currently
  /// visible
  public: std::map<Entity, bool> viewingCollisions;

  /// \brief A map of model entities and their corresponding children models
  public: std::map<Entity, std::vector<Entity>> modelToModelEntities;

  /// \brief A map of entity id to thermal camera sensor configuration
  /// properties. The elements in the tuple are:
  /// <resolution, temperature range (min, max)>
  public: std::unordered_map<Entity,
      std::tuple<double, components::TemperatureRangeInfo>> thermalCameraData;

  /// \brief Event Manager
  public: EventManager *eventManager{nullptr};

  /// \brief when running in the same process we should initialize the scenes
  /// one by one otherwise a race condition will happen
  static std::mutex mutexInit;

  /// \brief A helper function that removes the sensor associated with an
  /// entity, if an associated sensor exists. This should be called in
  /// RenderUtil::Update.
  /// \param[in] _entity The entity that should be checked for an associated
  /// sensor.
  public: void RemoveSensor(const Entity _entity);

  /// \brief A helper function that removes the bounding box associated with an
  /// entity, if an associated bounding box exists. This should be called in
  /// RenderUtil::Update.
  /// \param[in] _entity The entity that should be checked for an associated
  /// bounding box.
  public: void RemoveBoundingBox(const Entity _entity);

  /// \brief A helper function for updating lights. This should be called in
  /// RenderUtil::Update.
  /// \param[in] _entityLights A map of entity IDs to their light updates.
  public: void UpdateLights(
              const std::unordered_map<Entity, msgs::Light> &_entityLights);

  /// \brief A helper function for updating the thermal camera. This should be
  /// called in RenderUtil::Update.
  /// \param[in] _thermalCamData The thermal camera data that needs to be
  /// updated.
  /// \sa thermalCameraData
  public: void UpdateThermalCamera(const std::unordered_map<Entity,
    std::tuple<double, components::TemperatureRangeInfo>> &_thermalCamData);

  /// \brief Helper function for updating animation. This should be called in
  /// RenderUtil::Update.
  /// \param[in] _actorAnimationData A map of entities to their animation update
  /// data.
  /// \sa actorManualSkeletonUpdate
  public: void UpdateAnimation(const std::unordered_map<Entity,
              AnimationUpdateData> &_actorAnimationData);
};

std::mutex ignition::gazebo::RenderUtilPrivate::mutexInit;

//////////////////////////////////////////////////
RenderUtil::RenderUtil() : dataPtr(std::make_unique<RenderUtilPrivate>())
{
}

//////////////////////////////////////////////////
RenderUtil::~RenderUtil() = default;

//////////////////////////////////////////////////
rendering::ScenePtr RenderUtil::Scene() const
{
  return this->dataPtr->scene;
}

void RenderUtil::SetEventManager(EventManager &_eventMgr)
{
  this->dataPtr->eventManager = &_eventMgr;
}

//////////////////////////////////////////////////
void RenderUtil::UpdateECM(const UpdateInfo &/*_info*/,
                           EntityComponentManager &_ecm)
{
  std::lock_guard<std::mutex> lock(this->dataPtr->updateMutex);

  // Remove the commands from the entity
  // these are commands from the last iteration. We want to make sure all
  // systems have a chance to process them first before they are removed.
  for (const auto &entity : this->dataPtr->particleCmdsToRemove)
    _ecm.RemoveComponent<components::ParticleEmitterCmd>(entity);
  this->dataPtr->particleCmdsToRemove.clear();

  // particle emitters commands
  _ecm.Each<components::ParticleEmitterCmd>(
      [&](const Entity &_entity,
          const components::ParticleEmitterCmd *_emitterCmd) -> bool
      {
        // store emitter properties and update them in rendering thread
        this->dataPtr->newParticleEmittersCmds[_entity] =
        _emitterCmd->Data();

        // update pose comp here
        if (_emitterCmd->Data().has_pose())
        {
          auto poseComp = _ecm.Component<components::Pose>(_entity);
          if (poseComp)
            poseComp->Data() = msgs::Convert(_emitterCmd->Data().pose());
        }
        // Store the entity ids to clear outside of the `Each` loop.
        this->dataPtr->particleCmdsToRemove.push_back(_entity);

        return true;
      });

  // Update lights
  auto olderEntitiesLightsCmdToDelete =
    std::move(this->dataPtr->entityLightsCmdToDelete);
  this->dataPtr->entityLightsCmdToDelete.clear();

  _ecm.Each<components::LightCmd>(
      [&](const Entity &_entity,
          const components::LightCmd * _lightCmd) -> bool
      {
        this->dataPtr->entityLights[_entity] = _lightCmd->Data();
        this->dataPtr->entityLightsCmdToDelete.push_back(_entity);

        auto lightComp = _ecm.Component<components::Light>(_entity);
        if (lightComp)
        {
          sdf::Light sdfLight = convert<sdf::Light>(_lightCmd->Data());
          auto state = lightComp->SetData(sdfLight,
              this->dataPtr->lightEql) ?
              ComponentState::OneTimeChange :
              ComponentState::NoChange;
          _ecm.SetChanged(_entity, components::Light::typeId, state);
        }
        return true;
      });

  for (const auto entity : olderEntitiesLightsCmdToDelete)
  {
    _ecm.RemoveComponent<components::LightCmd>(entity);
  }

  // Update thermal cameras
  _ecm.Each<components::ThermalCamera>(
      [&](const Entity &_entity,
        const components::ThermalCamera *)->bool
      {
        // set properties from thermal sensor plugin
        // Set defaults to invaid values so we know they have not been set.
        // set UpdateECM(). We check for valid values first before setting
        // these thermal camera properties..
        double resolution = 0.0;
        components::TemperatureRangeInfo range;
        range.min = std::numeric_limits<double>::max();
        range.max = 0;

        // resolution
        auto resolutionComp =
          _ecm.Component<components::TemperatureLinearResolution>(_entity);
        if (resolutionComp != nullptr)
        {
          resolution = resolutionComp->Data();
          _ecm.RemoveComponent<components::TemperatureLinearResolution>(
              _entity);
        }

        // min / max temp
        auto tempRangeComp =
          _ecm.Component<components::TemperatureRange>(_entity);
        if (tempRangeComp != nullptr)
        {
          range = tempRangeComp->Data();
          _ecm.RemoveComponent<components::TemperatureRange>(_entity);
        }

        if (resolutionComp || tempRangeComp)
        {
          this->dataPtr->thermalCameraData[_entity] =
              std::make_tuple(resolution, range);
        }
        return true;
      });
}

//////////////////////////////////////////////////
void RenderUtil::UpdateFromECM(const UpdateInfo &_info,
                               const EntityComponentManager &_ecm)
{
  IGN_PROFILE("RenderUtil::UpdateFromECM");
  std::lock_guard<std::mutex> lock(this->dataPtr->updateMutex);
  this->dataPtr->simTime = _info.simTime;

  this->dataPtr->CreateRenderingEntities(_ecm, _info);
  this->dataPtr->UpdateRenderingEntities(_ecm);
  this->dataPtr->RemoveRenderingEntities(_ecm, _info);
  this->dataPtr->markerManager.SetSimTime(_info.simTime);
  this->dataPtr->PopulateViewModeVisualLinks(_ecm);
  this->dataPtr->FindInertialLinks(_ecm);
  this->dataPtr->FindCollisionLinks(_ecm);
}

//////////////////////////////////////////////////
std::vector<Entity> RenderUtilPrivate::FindChildLinksFromECM(
    const EntityComponentManager &_ecm, const Entity &_entity)
{
  std::vector<Entity> links;
  if (_ecm.EntityMatches(_entity,
        std::set<ComponentTypeId>{components::Model::typeId}))
  {
    std::stack<Entity> modelStack;
    modelStack.push(_entity);

    std::vector<Entity> childLinks, childModels;
    while (!modelStack.empty())
    {
      Entity model = modelStack.top();
      modelStack.pop();

      childLinks = _ecm.EntitiesByComponents(components::ParentEntity(model),
                                             components::Link());
      links.insert(links.end(),
                   childLinks.begin(),
                   childLinks.end());

      childModels =
          _ecm.EntitiesByComponents(components::ParentEntity(model),
                                    components::Model());
      for (const auto &childModel : childModels)
      {
          modelStack.push(childModel);
      }
    }
  }
  else if (_ecm.EntityMatches(_entity,
              std::set<ComponentTypeId>{components::Link::typeId}))
  {
    links.push_back(_entity);
  }
  return links;
}

//////////////////////////////////////////////////
void RenderUtilPrivate::FindInertialLinks(const EntityComponentManager &_ecm)
{
  for (const auto &entity : this->newInertias)
  {
    std::vector<Entity> links;
    if (_ecm.EntityMatches(entity,
          std::set<ComponentTypeId>{components::Model::typeId}) ||
        _ecm.EntityMatches(entity,
                std::set<ComponentTypeId>{components::Link::typeId}))
    {
      links = std::move(this->FindChildLinksFromECM(_ecm, entity));
    }
    else
    {
      ignerr << "Entity [" << entity
             << "] for viewing inertia must be a model or link"
             << std::endl;
      continue;
    }

    this->newInertiaLinks.insert(this->newInertiaLinks.end(),
        links.begin(),
        links.end());
  }
  this->newInertias.clear();

  for (const auto &entity : this->newCOMVisuals)
  {
    std::vector<Entity> links;
    if (_ecm.EntityMatches(entity,
          std::set<ComponentTypeId>{components::Model::typeId}) ||
        _ecm.EntityMatches(entity,
                std::set<ComponentTypeId>{components::Link::typeId}))
    {
      links = std::move(this->FindChildLinksFromECM(_ecm, entity));
    }
    else
    {
      ignerr << "Entity [" << entity
             << "] for viewing center of mass must be a model or link"
             << std::endl;
      continue;
    }

    this->newCOMLinks.insert(this->newCOMLinks.end(),
        links.begin(),
        links.end());
  }
  this->newCOMVisuals.clear();
}

//////////////////////////////////////////////////
void RenderUtilPrivate::PopulateViewModeVisualLinks(
                        const EntityComponentManager &_ecm)
{
  // Find links to toggle wireframes
  for (const auto &entity : this->newWireframes)
  {
    std::vector<Entity> links;
    if (_ecm.EntityMatches(entity,
          std::set<ComponentTypeId>{components::Model::typeId}) ||
        _ecm.EntityMatches(entity,
                std::set<ComponentTypeId>{components::Link::typeId}))
    {
      links = std::move(this->FindChildLinksFromECM(_ecm, entity));
    }
    else
    {
      ignerr << "Entity [" << entity
             << "] for viewing wireframe must be a model or link"
             << std::endl;
      continue;
    }

    this->newWireframeVisualLinks.insert(this->newWireframeVisualLinks.end(),
        links.begin(),
        links.end());
  }
  this->newWireframes.clear();

  // Find links to view as transparent
  for (const auto &entity : this->newTransparentEntities)
  {
    std::vector<Entity> links;
    if (_ecm.EntityMatches(entity,
          std::set<ComponentTypeId>{components::Model::typeId}) ||
        _ecm.EntityMatches(entity,
                std::set<ComponentTypeId>{components::Link::typeId}))
    {
      links = std::move(this->FindChildLinksFromECM(_ecm, entity));
    }
    else
    {
      ignerr << "Entity [" << entity
             << "] for viewing as transparent must be a model or link"
             << std::endl;
      continue;
    }

    this->newTransparentVisualLinks.insert(
        this->newTransparentVisualLinks.end(),
        links.begin(),
        links.end());
  }
  this->newTransparentEntities.clear();
}

//////////////////////////////////////////////////
void RenderUtilPrivate::FindCollisionLinks(const EntityComponentManager &_ecm)
{
  if (this->newCollisions.empty())
    return;

  for (const auto &entity : this->newCollisions)
  {
    std::vector<Entity> links;
    if (_ecm.EntityMatches(entity,
          std::set<ComponentTypeId>{components::Model::typeId}) ||
        _ecm.EntityMatches(entity,
                std::set<ComponentTypeId>{components::Link::typeId}))
    {
      links = std::move(this->FindChildLinksFromECM(_ecm, entity));
    }
    else
    {
      ignerr << "Entity [" << entity
             << "] for viewing collision must be a model or link"
             << std::endl;
      continue;
    }

    this->newCollisionLinks.insert(this->newCollisionLinks.end(),
        links.begin(),
        links.end());
  }
  this->newCollisions.clear();
}

//////////////////////////////////////////////////
int RenderUtil::PendingSensors() const
{
  if (!this->dataPtr->initialized)
    return -1;

  if (!this->dataPtr->scene)
    return -1;

  this->dataPtr->updateMutex.lock();
  int nSensors = this->dataPtr->newSensors.size();
  this->dataPtr->updateMutex.unlock();
  return nSensors;
}

//////////////////////////////////////////////////
void RenderUtil::Update()
{
  IGN_PROFILE("RenderUtil::Update");
  if (!this->dataPtr->initialized)
    return;

  if (!this->dataPtr->scene)
    return;

  this->dataPtr->updateMutex.lock();
  auto newScenes = std::move(this->dataPtr->newScenes);
  auto newModels = std::move(this->dataPtr->newModels);
  auto newLinks = std::move(this->dataPtr->newLinks);
  auto newVisuals = std::move(this->dataPtr->newVisuals);
  auto newActors = std::move(this->dataPtr->newActors);
  auto newLights = std::move(this->dataPtr->newLights);
  auto newParticleEmitters = std::move(this->dataPtr->newParticleEmitters);
  auto newParticleEmittersCmds =
    std::move(this->dataPtr->newParticleEmittersCmds);
  auto removeEntities = std::move(this->dataPtr->removeEntities);
  auto entityPoses = std::move(this->dataPtr->entityPoses);
  auto entityLights = std::move(this->dataPtr->entityLights);
  auto trajectoryPoses = std::move(this->dataPtr->trajectoryPoses);
  auto actorTransforms = std::move(this->dataPtr->actorTransforms);
  auto actorAnimationData = std::move(this->dataPtr->actorAnimationData);
  auto entityTemp = std::move(this->dataPtr->entityTemp);
  auto newTransparentVisualLinks =
    std::move(this->dataPtr->newTransparentVisualLinks);
  auto newInertiaLinks = std::move(this->dataPtr->newInertiaLinks);
  auto newCOMLinks = std::move(this->dataPtr->newCOMLinks);
  auto newWireframeVisualLinks =
    std::move(this->dataPtr->newWireframeVisualLinks);
  auto newCollisionLinks = std::move(this->dataPtr->newCollisionLinks);
  auto thermalCameraData = std::move(this->dataPtr->thermalCameraData);

  this->dataPtr->newScenes.clear();
  this->dataPtr->newModels.clear();
  this->dataPtr->newLinks.clear();
  this->dataPtr->newVisuals.clear();
  this->dataPtr->newActors.clear();
  this->dataPtr->newLights.clear();
  this->dataPtr->newParticleEmitters.clear();
  this->dataPtr->newParticleEmittersCmds.clear();
  this->dataPtr->removeEntities.clear();
  this->dataPtr->entityPoses.clear();
  this->dataPtr->entityLights.clear();
  this->dataPtr->trajectoryPoses.clear();
  this->dataPtr->actorTransforms.clear();
  this->dataPtr->actorAnimationData.clear();
  this->dataPtr->entityTemp.clear();
  this->dataPtr->newTransparentVisualLinks.clear();
  this->dataPtr->newInertiaLinks.clear();
  this->dataPtr->newCOMLinks.clear();
  this->dataPtr->newWireframeVisualLinks.clear();
  this->dataPtr->newCollisionLinks.clear();
  this->dataPtr->thermalCameraData.clear();

  this->dataPtr->markerManager.Update();

  std::vector<std::tuple<Entity, sdf::Sensor, Entity>> newSensors;
  if (this->dataPtr->enableSensors)
  {
    newSensors = std::move(this->dataPtr->newSensors);
    this->dataPtr->newSensors.clear();
  }
  this->dataPtr->updateMutex.unlock();

  // scene - only one scene is supported for now
  // extend the sensor system to support mutliple scenes in the future
  for (auto &scene : newScenes)
  {
    this->dataPtr->scene->SetAmbientLight(scene.Ambient());
    this->dataPtr->scene->SetBackgroundColor(scene.Background());
    if (scene.Grid() && !this->dataPtr->enableSensors)
      this->ShowGrid();
    if (scene.Sky())
    {
      this->dataPtr->scene->SetSkyEnabled(true);
    }

    // only one scene so break
    break;
  }

  // remove existing entities
  {
    IGN_PROFILE("RenderUtil::Update Remove");
    for (auto &entity : removeEntities)
    {
      auto node = this->dataPtr->sceneManager.NodeById(entity.first);
      this->dataPtr->selectedEntities.erase(std::remove(
          this->dataPtr->selectedEntities.begin(),
          this->dataPtr->selectedEntities.end(), entity.first),
          this->dataPtr->selectedEntities.end());
      this->dataPtr->sceneManager.RemoveEntity(entity.first);

      this->dataPtr->RemoveSensor(entity.first);
      this->dataPtr->RemoveBoundingBox(entity.first);
    }
  }

  // create new entities
  {
    IGN_PROFILE("RenderUtil::Update Create");
    for (const auto &model : newModels)
    {
      uint64_t iteration = std::get<3>(model);
      Entity entityId = std::get<0>(model);
      // since entites to be created and removed are queued, we need
      // to check their creation timestamp to make sure we do not create a new
      // entity when there is also a remove request with a more recent
      // timestamp
      // \todo(anyone) add test to check scene entities are properly added
      // and removed.
      auto removeIt = removeEntities.find(entityId);
      if (removeIt != removeEntities.end())
      {
        uint64_t removeIteration = removeIt->second;
        if (iteration < removeIteration)
          continue;
      }
      this->dataPtr->sceneManager.CreateModel(
          entityId, std::get<1>(model), std::get<2>(model));
    }

    for (const auto &link : newLinks)
    {
      this->dataPtr->sceneManager.CreateLink(
          std::get<0>(link), std::get<1>(link), std::get<2>(link));
    }

    for (const auto &visual : newVisuals)
    {
      this->dataPtr->sceneManager.CreateVisual(
          std::get<0>(visual), std::get<1>(visual), std::get<2>(visual));
    }

    for (const auto &actor : newActors)
    {
      this->dataPtr->sceneManager.CreateActor(
          std::get<0>(actor), std::get<1>(actor), std::get<2>(actor));
    }

    for (const auto &light : newLights)
    {
      this->dataPtr->sceneManager.CreateLight(
          std::get<0>(light), std::get<1>(light), std::get<2>(light));

      // create a new id for the light visual
      auto attempts = 100000u;
      for (auto i = 0u; i < attempts; ++i)
      {
        Entity id = std::numeric_limits<uint64_t>::min() + i;
        if (!this->dataPtr->sceneManager.HasEntity(id))
        {
          rendering::VisualPtr lightVisual =
            this->dataPtr->sceneManager.CreateLightVisual(
              id, std::get<1>(light), std::get<0>(light));
          this->dataPtr->matchLightWithVisuals[std::get<0>(light)] = id;
          break;
        }
      }
    }

    for (const auto &emitter : newParticleEmitters)
    {
      this->dataPtr->sceneManager.CreateParticleEmitter(
          std::get<0>(emitter), std::get<1>(emitter), std::get<2>(emitter));
    }

    for (const auto &emitterCmd : newParticleEmittersCmds)
    {
      this->dataPtr->sceneManager.UpdateParticleEmitter(
          emitterCmd.first, emitterCmd.second);
    }

    if (this->dataPtr->enableSensors && this->dataPtr->createSensorCb)
    {
      for (const auto &sensor : newSensors)
      {
        Entity entity = std::get<0>(sensor);
        const sdf::Sensor &dataSdf = std::get<1>(sensor);
        Entity parent = std::get<2>(sensor);

        // two sensors with the same name cause conflicts. We'll need to use
        // scoped names
        // TODO(anyone) do this in ign-sensors?
        auto parentNode = this->dataPtr->sceneManager.NodeById(parent);
        if (!parentNode)
        {
          ignerr << "Failed to create sensor with name[" << dataSdf.Name()
                 << "] for entity [" << entity
                 << "]. Parent not found with ID[" << parent << "]."
                 << std::endl;
          continue;
        }

        std::string sensorName =
            this->dataPtr->createSensorCb(entity, dataSdf, parentNode->Name());
        // Add to the system's scene manager
        if (!this->dataPtr->sceneManager.AddSensor(entity, sensorName, parent))
        {
          ignerr << "Failed to create sensor [" << sensorName << "]"
                 << std::endl;
        }
      }
    }
  }

  this->dataPtr->UpdateLights(entityLights);

  // update entities' pose
  {
    IGN_PROFILE("RenderUtil::Update Poses");
    for (const auto &pose : entityPoses)
    {
      auto node = this->dataPtr->sceneManager.NodeById(pose.first);
      if (!node)
        continue;

      // Don't move entity being manipulated (last selected)
      // TODO(anyone) Check top level visual instead of parent
      auto vis = std::dynamic_pointer_cast<rendering::Visual>(node);
      int updateNode = 0;
      Entity entityId = kNullEntity;
      if (vis)
      {
        // Get information from the visual's user data to indicate if
        // the render thread should pause updating it's true location,
        // this functionality is needed for temporal placement of a
        // visual such as an align preview
        updateNode = std::get<int>(vis->UserData("pause-update"));
        entityId = std::get<int>(vis->UserData("gazebo-entity"));
      }
      if ((this->dataPtr->transformActive &&
          (pose.first == this->dataPtr->selectedEntities.back() ||
          entityId == this->dataPtr->selectedEntities.back())) ||
          updateNode)
      {
        continue;
      }

      node->SetLocalPose(pose.second);
    }

    // update entities' local transformations
    if (this->dataPtr->actorManualSkeletonUpdate)
    {
      for (auto &tf : actorTransforms)
      {
        auto actorMesh = this->dataPtr->sceneManager.ActorMeshById(tf.first);
        auto actorVisual = this->dataPtr->sceneManager.NodeById(tf.first);
        if (!actorMesh || !actorVisual)
        {
          ignerr << "Actor with Entity ID '" << tf.first << "'. not found. "
                 << "Skipping skeleton animation update." << std::endl;
          continue;
        }

        math::Pose3d globalPose;
        if (entityPoses.find(tf.first) != entityPoses.end())
        {
          globalPose = entityPoses[tf.first];
        }

        math::Pose3d trajPose;
        // Trajectory from the ECS
        if (trajectoryPoses.find(tf.first) != trajectoryPoses.end())
        {
          trajPose = trajectoryPoses[tf.first];
        }
        // Trajectory from the SDF script
        else
        {
          trajPose.Pos() = tf.second["actorPose"].Translation();
          trajPose.Rot() = tf.second["actorPose"].Rotation();
        }

        actorVisual->SetLocalPose(trajPose + globalPose);

        tf.second.erase("actorPose");
        actorMesh->SetSkeletonLocalTransforms(tf.second);
      }
    }
    else
    {
      this->dataPtr->UpdateAnimation(actorAnimationData);
    }
  }

  // set visual temperature
  for (const auto &temp : entityTemp)
  {
    auto node = this->dataPtr->sceneManager.NodeById(temp.first);
    if (!node)
      continue;

    auto visual =
        std::dynamic_pointer_cast<rendering::Visual>(node);
    if (!visual)
      continue;

    const auto &heatSignature = std::get<2>(temp.second);
    if (heatSignature.empty())
      visual->SetUserData("temperature", std::get<0>(temp.second));
    else
    {
      visual->SetUserData("minTemp", std::get<0>(temp.second));
      visual->SetUserData("maxTemp", std::get<1>(temp.second));
      visual->SetUserData("temperature", heatSignature);
    }
  }

  // create new transparent visuals
  {
    for (const auto &link : newTransparentVisualLinks)
    {
      std::vector<Entity> visEntities =
          this->dataPtr->linkToVisualEntities[link];

      for (const auto &visEntity : visEntities)
      {
        if (!this->dataPtr->viewingTransparent[visEntity])
        {
          auto vis = this->dataPtr->sceneManager.VisualById(visEntity);

          this->dataPtr->sceneManager.UpdateTransparency(vis,
              true /* transparent */);
          this->dataPtr->viewingTransparent[visEntity] = true;
        }
      }
    }
  }

  // create new inertia visuals
  {
    for (const auto &link : newInertiaLinks)
    {
      // create a new id for the inertia visual
      auto attempts = 100000u;
      for (auto i = 0u; i < attempts; ++i)
      {
        Entity id = std::numeric_limits<uint64_t>::max() - i;
        if (!this->dataPtr->sceneManager.HasEntity(id) &&
            !this->dataPtr->viewingInertias[link])
        {
          rendering::VisualPtr inrVisual =
            this->dataPtr->sceneManager.CreateInertiaVisual(
              id, this->dataPtr->entityInertials[link], link);
          this->dataPtr->viewingInertias[link] = true;
          this->dataPtr->linkToInertiaVisuals[link] = id;
          break;
        }
      }
    }
  }

  // create new center of mass visuals
  {
    for (const auto &link : newCOMLinks)
    {
      // create a new id for the center of mass visual
      auto attempts = 100000u;
      for (auto i = 0u; i < attempts; ++i)
      {
        Entity id = std::numeric_limits<uint64_t>::max() - i;
        if (!this->dataPtr->sceneManager.HasEntity(id) &&
            !this->dataPtr->viewingCOM[link])
        {
          rendering::VisualPtr inrVisual =
            this->dataPtr->sceneManager.CreateCOMVisual(
              id, this->dataPtr->entityInertials[link], link);
          this->dataPtr->viewingCOM[link] = true;
          this->dataPtr->linkToCOMVisuals[link] = id;
          break;
        }
      }
    }
  }

  // create new wireframe visuals
  {
    for (const auto &link : newWireframeVisualLinks)
    {
      std::vector<Entity> visEntities =
          this->dataPtr->linkToVisualEntities[link];

      for (const auto &visEntity : visEntities)
      {
        if (!this->dataPtr->viewingWireframes[visEntity])
        {
          auto vis = this->dataPtr->sceneManager.VisualById(visEntity);
          vis->SetWireframe(true);
          this->dataPtr->viewingWireframes[visEntity] = true;
        }
      }
    }
  }

  // create new collision visuals
  {
    for (const auto &link : newCollisionLinks)
    {
      std::vector<Entity> colEntities =
          this->dataPtr->linkToCollisionEntities[link];

      for (const auto &colEntity : colEntities)
      {
        if (!this->dataPtr->sceneManager.HasEntity(colEntity))
        {
          auto vis = this->dataPtr->sceneManager.CreateCollision(colEntity,
              this->dataPtr->entityCollisions[colEntity], link);
          this->dataPtr->viewingCollisions[colEntity] = true;

          // add geometry material to originalEmissive map
          for (auto g = 0u; g < vis->GeometryCount(); ++g)
          {
            auto geom = vis->GeometryByIndex(g);

            // Geometry material
            auto geomMat = geom->Material();
            if (nullptr == geomMat)
              continue;

            if (this->dataPtr->originalEmissive.find(geom->Name()) ==
                this->dataPtr->originalEmissive.end())
            {
              this->dataPtr->originalEmissive[geom->Name()] =
                  geomMat->Emissive();
            }
          }
        }
      }
    }
  }

  this->dataPtr->UpdateThermalCamera(thermalCameraData);
}

//////////////////////////////////////////////////
void RenderUtilPrivate::AddSensors(const EntityComponentManager &_ecm)
{
  auto addNewSensor = [&_ecm, this](Entity _entity, const sdf::Sensor &_sdfData,
                                    Entity _parent,
                                    const std::string &_topicSuffix)
  {
    sdf::Sensor sdfDataCopy(_sdfData);
    std::string sensorScopedName =
        removeParentScope(scopedName(_entity, _ecm, "::", false), "::");
    sdfDataCopy.SetName(sensorScopedName);
    // check topic
    if (sdfDataCopy.Topic().empty())
    {
      sdfDataCopy.SetTopic(scopedName(_entity, _ecm) + _topicSuffix);
    }
    this->newSensors.push_back(
        std::make_tuple(_entity, std::move(sdfDataCopy), _parent));
    this->sensorEntities.insert(_entity);
  };

  const std::string cameraSuffix{"/image"};
  const std::string depthCameraSuffix{"/depth_image"};
  const std::string rgbdCameraSuffix{""};
  const std::string thermalCameraSuffix{"/image"};
  const std::string gpuLidarSuffix{"/scan"};

  if (!this->initialized)
  {
    if (this->enableSensors)
    {
      // Create cameras
      _ecm.Each<components::Camera, components::ParentEntity>(
        [&](const Entity &_entity,
            const components::Camera *_camera,
            const components::ParentEntity *_parent)->bool
          {
            addNewSensor(_entity, _camera->Data(), _parent->Data(),
                         cameraSuffix);
            return true;
          });

      // Create depth cameras
      _ecm.Each<components::DepthCamera, components::ParentEntity>(
        [&](const Entity &_entity,
            const components::DepthCamera *_depthCamera,
            const components::ParentEntity *_parent)->bool
          {
            addNewSensor(_entity, _depthCamera->Data(), _parent->Data(),
                         depthCameraSuffix);
            return true;
          });

      // Create rgbd cameras
      _ecm.Each<components::RgbdCamera, components::ParentEntity>(
        [&](const Entity &_entity,
            const components::RgbdCamera *_rgbdCamera,
            const components::ParentEntity *_parent)->bool
          {
            addNewSensor(_entity, _rgbdCamera->Data(), _parent->Data(),
                         rgbdCameraSuffix);
            return true;
          });

      // Create gpu lidar
      _ecm.Each<components::GpuLidar, components::ParentEntity>(
        [&](const Entity &_entity,
            const components::GpuLidar *_gpuLidar,
            const components::ParentEntity *_parent)->bool
          {
            addNewSensor(_entity, _gpuLidar->Data(), _parent->Data(),
                         gpuLidarSuffix);
            return true;
          });

      // Create thermal camera
      _ecm.Each<components::ThermalCamera, components::ParentEntity>(
        [&](const Entity &_entity,
            const components::ThermalCamera *_thermalCamera,
            const components::ParentEntity *_parent)->bool
          {
            addNewSensor(_entity, _thermalCamera->Data(), _parent->Data(),
                         thermalCameraSuffix);
            return true;
          });
    }
  }
  else
  {
    if (this->enableSensors)
    {
      // Create cameras
      _ecm.EachNew<components::Camera, components::ParentEntity>(
        [&](const Entity &_entity,
            const components::Camera *_camera,
            const components::ParentEntity *_parent)->bool
          {
            addNewSensor(_entity, _camera->Data(), _parent->Data(),
                         cameraSuffix);
            return true;
          });

      // Create depth cameras
      _ecm.EachNew<components::DepthCamera, components::ParentEntity>(
        [&](const Entity &_entity,
            const components::DepthCamera *_depthCamera,
            const components::ParentEntity *_parent)->bool
          {
            addNewSensor(_entity, _depthCamera->Data(), _parent->Data(),
                         depthCameraSuffix);
            return true;
          });

      // Create RGBD cameras
      _ecm.EachNew<components::RgbdCamera, components::ParentEntity>(
        [&](const Entity &_entity,
            const components::RgbdCamera *_rgbdCamera,
            const components::ParentEntity *_parent)->bool
          {
            addNewSensor(_entity, _rgbdCamera->Data(), _parent->Data(),
                         rgbdCameraSuffix);
            return true;
          });

      // Create gpu lidar
      _ecm.EachNew<components::GpuLidar, components::ParentEntity>(
        [&](const Entity &_entity,
            const components::GpuLidar *_gpuLidar,
            const components::ParentEntity *_parent)->bool
          {
            addNewSensor(_entity, _gpuLidar->Data(), _parent->Data(),
                         gpuLidarSuffix);
            return true;
          });

      // Create thermal camera
      _ecm.EachNew<components::ThermalCamera, components::ParentEntity>(
        [&](const Entity &_entity,
            const components::ThermalCamera *_thermalCamera,
            const components::ParentEntity *_parent)->bool
          {
            addNewSensor(_entity, _thermalCamera->Data(), _parent->Data(),
                         thermalCameraSuffix);
            return true;
          });
    }
  }
}

//////////////////////////////////////////////////
void RenderUtilPrivate::CreateRenderingEntities(
    const EntityComponentManager &_ecm, const UpdateInfo &_info)
{
  IGN_PROFILE("RenderUtilPrivate::CreateRenderingEntities");
  // Treat all pre-existent entities as new at startup
  // TODO(anyone) refactor Each and EachNew below to reduce duplicate code
  if (!this->initialized)
  {
    // Get all the new worlds
    // TODO(anyone) Only one scene is supported for now
    // extend the sensor system to support mutliple scenes in the future
    _ecm.Each<components::World, components::Scene>(
        [&](const Entity & _entity,
          const components::World *,
          const components::Scene *_scene)->bool
        {
          this->sceneManager.SetWorldId(_entity);
          const sdf::Scene &sceneSdf = _scene->Data();
          this->newScenes.push_back(sceneSdf);
          return true;
        });

    _ecm.Each<components::Model, components::Name, components::Pose,
              components::ParentEntity>(
        [&](const Entity &_entity,
            const components::Model *,
            const components::Name *_name,
            const components::Pose *_pose,
            const components::ParentEntity *_parent)->bool
        {
          sdf::Model model;
          model.SetName(_name->Data());
          model.SetRawPose(_pose->Data());
          auto node = this->sceneManager.NodeById(_entity);
          if (!node)
          {
            auto tupleTemp = std::make_tuple(_entity, model, _parent->Data(),
              _info.iterations);
            bool found = false;
            for (auto & data : this->newModels)
            {
              if (std::get<0>(data) == _entity)
              {
                found = true;
                break;
              }
            }
            if (!found)
              this->newModels.push_back(tupleTemp);
            this->modelToModelEntities[_parent->Data()].push_back(_entity);
          }
          return true;
        });

    _ecm.Each<components::Link, components::Name, components::Pose,
              components::ParentEntity>(
        [&](const Entity &_entity,
            const components::Link *,
            const components::Name *_name,
            const components::Pose *_pose,
            const components::ParentEntity *_parent)->bool
        {
          sdf::Link link;
          link.SetName(_name->Data());
          link.SetRawPose(_pose->Data());
          auto node = this->sceneManager.NodeById(_entity);
          if (!node)
          {
            auto tupleTemp = std::make_tuple(_entity, link, _parent->Data());
            bool found = false;
            for (auto & data : this->newLinks)
            {
              if (std::get<0>(data) == _entity)
              {
                found = true;
                break;
              }
            }
            if (!found)
              this->newLinks.push_back(tupleTemp);
          }
          // used for collsions
          this->modelToLinkEntities[_parent->Data()].push_back(_entity);
          return true;
        });

    // visuals
    _ecm.Each<components::Visual, components::Name, components::Pose,
              components::Geometry,
              components::CastShadows,
              components::Transparency,
              components::VisibilityFlags,
              components::ParentEntity>(
        [&](const Entity &_entity,
            const components::Visual *,
            const components::Name *_name,
            const components::Pose *_pose,
            const components::Geometry *_geom,
            const components::CastShadows *_castShadows,
            const components::Transparency *_transparency,
            const components::VisibilityFlags *_visibilityFlags,
            const components::ParentEntity *_parent)->bool
        {
          sdf::Visual visual;
          visual.SetName(_name->Data());
          visual.SetRawPose(_pose->Data());
          visual.SetGeom(_geom->Data());
          visual.SetCastShadows(_castShadows->Data());
          visual.SetTransparency(_transparency->Data());
          visual.SetVisibilityFlags(_visibilityFlags->Data());

          // Optional components
          auto material = _ecm.Component<components::Material>(_entity);
          if (material != nullptr)
          {
            visual.SetMaterial(material->Data());
          }

          auto laserRetro = _ecm.Component<components::LaserRetro>(_entity);
          if (laserRetro != nullptr)
          {
            visual.SetLaserRetro(laserRetro->Data());
          }

          if (auto temp = _ecm.Component<components::Temperature>(_entity))
          {
            // get the uniform temperature for the entity
            this->entityTemp[_entity] =
              std::make_tuple<float, float, std::string>(
                  temp->Data().Kelvin(), 0.0, "");
          }
          else
          {
            // entity doesn't have a uniform temperature. Check if it has
            // a heat signature with an associated temperature range
            auto heatSignature =
              _ecm.Component<components::SourceFilePath>(_entity);
            auto tempRange =
               _ecm.Component<components::TemperatureRange>(_entity);
            if (heatSignature && tempRange)
            {
              this->entityTemp[_entity] =
                std::make_tuple<float, float, std::string>(
                    tempRange->Data().min.Kelvin(),
                    tempRange->Data().max.Kelvin(),
                    std::string(heatSignature->Data()));
            }
          }
          auto node = this->sceneManager.NodeById(_entity);
          if (!node)
          {
            auto tupleTemp = std::make_tuple(_entity, visual, _parent->Data());
            bool found = false;
            for (auto & data : this->newVisuals)
            {
              if (std::get<0>(data) == _entity)
              {
                found = true;
                break;
              }
            }
            if (!found)
              this->newVisuals.push_back(tupleTemp);
            this->linkToVisualEntities[_parent->Data()].push_back(_entity);
          }
          return true;
        });

    // actors
    _ecm.Each<components::Actor, components::ParentEntity>(
        [&](const Entity &_entity,
            const components::Actor *_actor,
            const components::ParentEntity *_parent) -> bool
        {
          auto node = this->sceneManager.NodeById(_entity);
          if (!node)
          {
            auto tupleTemp = std::make_tuple(
              _entity, _actor->Data(), _parent->Data());
            bool found = false;
            for (auto & data : this->newActors)
            {
              if (std::get<0>(data) == _entity)
              {
                found = true;
                break;
              }
            }
            if (!found)
              this->newActors.push_back(tupleTemp);
          }
          return true;
        });

    // lights
    _ecm.Each<components::Light, components::ParentEntity>(
        [&](const Entity &_entity,
            const components::Light *_light,
            const components::ParentEntity *_parent) -> bool
        {
          auto node = this->sceneManager.NodeById(_entity);
          if (!node)
          {
            auto tupleTemp = std::make_tuple(
              _entity, _light->Data(), _parent->Data());
            bool found = false;
            for (auto & data : this->newLights)
            {
              if (std::get<0>(data) == _entity)
              {
                found = true;
                break;
              }
            }
            if (!found)
              this->newLights.push_back(tupleTemp);
          }
          return true;
        });

    // inertials
    _ecm.Each<components::Inertial, components::Pose>(
        [&](const Entity &_entity,
            const components::Inertial *_inrElement,
            const components::Pose *) -> bool
        {
          this->entityInertials[_entity] = _inrElement->Data();
          return true;
        });

    // collisions
    _ecm.Each<components::Collision, components::Name, components::Pose,
              components::Geometry, components::CollisionElement,
              components::ParentEntity>(
        [&](const Entity &_entity,
            const components::Collision *,
            const components::Name *,
            const components::Pose *,
            const components::Geometry *,
            const components::CollisionElement *_collElement,
            const components::ParentEntity *_parent) -> bool
        {
          this->entityCollisions[_entity] = _collElement->Data();
          this->linkToCollisionEntities[_parent->Data()].push_back(_entity);
          return true;
        });

    // particle emitters
    _ecm.Each<components::ParticleEmitter, components::ParentEntity>(
        [&](const Entity &_entity,
            const components::ParticleEmitter *_emitter,
            const components::ParentEntity *_parent) -> bool
        {
          auto tupleTemp = std::make_tuple(
            _entity, _emitter->Data(), _parent->Data());
          bool found = false;
          for (auto & data : this->newParticleEmitters)
          {
            if (std::get<0>(data) == _entity)
            {
              found = true;
              break;
            }
          }
          if (!found)
            this->newParticleEmitters.push_back(tupleTemp);
          return true;
        });

    this->AddSensors(_ecm);
    this->initialized = true;
  }
  else
  {
    // Get all the new worlds
    // TODO(anyone) Only one scene is supported for now
    // extend the sensor system to support mutliple scenes in the future
    _ecm.EachNew<components::World, components::Scene>(
        [&](const Entity & _entity,
          const components::World *,
          const components::Scene *_scene)->bool
        {
          this->sceneManager.SetWorldId(_entity);
          const sdf::Scene &sceneSdf = _scene->Data();
          this->newScenes.push_back(sceneSdf);
          return true;
        });

    _ecm.EachNew<components::Model, components::Name, components::Pose,
              components::ParentEntity>(
        [&](const Entity &_entity,
            const components::Model *,
            const components::Name *_name,
            const components::Pose *_pose,
            const components::ParentEntity *_parent)->bool
        {
          sdf::Model model;
          model.SetName(_name->Data());
          model.SetRawPose(_pose->Data());
          auto node = this->sceneManager.NodeById(_entity);
          if (!node)
          {
            auto tupleTemp = std::make_tuple(_entity, model, _parent->Data(),
              _info.iterations);
            bool found = false;
            for (auto & data : this->newModels)
            {
              if (std::get<0>(data) == _entity)
              {
                found = true;
                break;
              }
            }
            if (!found)
              this->newModels.push_back(tupleTemp);
            this->modelToModelEntities[_parent->Data()].push_back(_entity);
          }
          return true;
        });

    _ecm.EachNew<components::Link, components::Name, components::Pose,
              components::ParentEntity>(
        [&](const Entity &_entity,
            const components::Link *,
            const components::Name *_name,
            const components::Pose *_pose,
            const components::ParentEntity *_parent)->bool
        {
          sdf::Link link;
          link.SetName(_name->Data());
          link.SetRawPose(_pose->Data());
          auto node = this->sceneManager.NodeById(_entity);
          if (!node)
          {
            auto tupleTemp = std::make_tuple(_entity, link, _parent->Data());
            bool found = false;
            for (auto & data : this->newLinks)
            {
              if (std::get<0>(data) == _entity)
              {
                found = true;
                break;
              }
            }
            if (!found)
              this->newLinks.push_back(tupleTemp);
          }
          // used for collsions
          this->modelToLinkEntities[_parent->Data()].push_back(_entity);
          return true;
        });

    // visuals
    _ecm.EachNew<components::Visual, components::Name, components::Pose,
              components::Geometry,
              components::CastShadows,
              components::Transparency,
              components::VisibilityFlags,
              components::ParentEntity>(
        [&](const Entity &_entity,
            const components::Visual *,
            const components::Name *_name,
            const components::Pose *_pose,
            const components::Geometry *_geom,
            const components::CastShadows *_castShadows,
            const components::Transparency *_transparency,
            const components::VisibilityFlags *_visibilityFlags,
            const components::ParentEntity *_parent)->bool
        {
          sdf::Visual visual;
          visual.SetName(_name->Data());
          visual.SetRawPose(_pose->Data());
          visual.SetGeom(_geom->Data());
          visual.SetCastShadows(_castShadows->Data());
          visual.SetTransparency(_transparency->Data());
          visual.SetVisibilityFlags(_visibilityFlags->Data());

          // Optional components
          auto material = _ecm.Component<components::Material>(_entity);
          if (material != nullptr)
          {
            visual.SetMaterial(material->Data());
          }

          auto laserRetro = _ecm.Component<components::LaserRetro>(_entity);
          if (laserRetro != nullptr)
          {
            visual.SetLaserRetro(laserRetro->Data());
          }

          if (auto temp = _ecm.Component<components::Temperature>(_entity))
          {
            // get the uniform temperature for the entity
            this->entityTemp[_entity] =
              std::make_tuple<float, float, std::string>(
                  temp->Data().Kelvin(), 0.0, "");
          }
          else
          {
            // entity doesn't have a uniform temperature. Check if it has
            // a heat signature with an associated temperature range
            auto heatSignature =
              _ecm.Component<components::SourceFilePath>(_entity);
            auto tempRange =
               _ecm.Component<components::TemperatureRange>(_entity);
            if (heatSignature && tempRange)
            {
              this->entityTemp[_entity] =
                std::make_tuple<float, float, std::string>(
                    tempRange->Data().min.Kelvin(),
                    tempRange->Data().max.Kelvin(),
                    std::string(heatSignature->Data()));
            }
          }
          auto node = this->sceneManager.NodeById(_entity);
          if (!node)
          {
            auto tupleTemp = std::make_tuple(_entity, visual, _parent->Data());
            bool found = false;
            for (auto & data : this->newVisuals)
            {
              if (std::get<0>(data) == _entity)
              {
                found = true;
                break;
              }
            }
            if (!found)
              this->newVisuals.push_back(tupleTemp);
            this->linkToVisualEntities[_parent->Data()].push_back(_entity);
          }
          return true;
        });

    // actors
    _ecm.EachNew<components::Actor, components::ParentEntity>(
        [&](const Entity &_entity,
            const components::Actor *_actor,
            const components::ParentEntity *_parent) -> bool
        {
          auto node = this->sceneManager.NodeById(_entity);
          if (!node)
          {
            auto tupleTemp = std::make_tuple(
              _entity, _actor->Data(), _parent->Data());
            bool found = false;
            for (auto & data : this->newActors)
            {
              if (std::get<0>(data) == _entity)
              {
                found = true;
                break;
              }
            }
            if (!found)
              this->newActors.push_back(tupleTemp);
          }
          return true;
        });

    // lights
    _ecm.EachNew<components::Light, components::ParentEntity>(
        [&](const Entity &_entity,
            const components::Light *_light,
            const components::ParentEntity *_parent) -> bool
        {
          auto node = this->sceneManager.NodeById(_entity);
          if (!node)
          {
            auto tupleTemp = std::make_tuple(
              _entity, _light->Data(), _parent->Data());
            bool found = false;
            for (auto & data : this->newLights)
            {
              if (std::get<0>(data) == _entity)
              {
                found = true;
                break;
              }
            }
            if (!found)
              this->newLights.push_back(tupleTemp);
          }
          return true;
        });

    // inertials
    _ecm.EachNew<components::Inertial, components::Pose>(
        [&](const Entity &_entity,
            const components::Inertial *_inrElement,
            const components::Pose *) -> bool
        {
          this->entityInertials[_entity] = _inrElement->Data();
          return true;
        });

    // collisions
    _ecm.EachNew<components::Collision, components::Name, components::Pose,
              components::Geometry, components::CollisionElement,
              components::ParentEntity>(
        [&](const Entity &_entity,
            const components::Collision *,
            const components::Name *,
            const components::Pose *,
            const components::Geometry *,
            const components::CollisionElement *_collElement,
            const components::ParentEntity *_parent) -> bool
        {
          this->entityCollisions[_entity] = _collElement->Data();
          this->linkToCollisionEntities[_parent->Data()].push_back(_entity);
          return true;
        });

    // particle emitters
    _ecm.EachNew<components::ParticleEmitter, components::ParentEntity>(
        [&](const Entity &_entity,
            const components::ParticleEmitter *_emitter,
            const components::ParentEntity *_parent) -> bool
        {
          auto node = this->sceneManager.NodeById(_entity);
          if (!node)
          {
            auto tupleTemp = std::make_tuple(
              _entity, _emitter->Data(), _parent->Data());
            bool found = false;
            for (auto & data : this->newParticleEmitters)
            {
              if (std::get<0>(data) == _entity)
              {
                found = true;
                break;
              }
            }
            if (!found)
              this->newParticleEmitters.push_back(tupleTemp);
          }
          return true;
        });
    this->AddSensors(_ecm);
  }
}

//////////////////////////////////////////////////
void RenderUtilPrivate::UpdateRenderingEntities(
    const EntityComponentManager &_ecm)
{
  IGN_PROFILE("RenderUtilPrivate::UpdateRenderingEntities");
  _ecm.Each<components::Model, components::Pose>(
      [&](const Entity &_entity,
        const components::Model *,
        const components::Pose *_pose)->bool
      {
        this->entityPoses[_entity] = _pose->Data();
        return true;
      });

  _ecm.Each<components::Link, components::Pose>(
      [&](const Entity &_entity,
        const components::Link *,
        const components::Pose *_pose)->bool
      {
        this->entityPoses[_entity] = _pose->Data();
        return true;
      });

  // visuals
  _ecm.Each<components::Visual, components::Pose >(
      [&](const Entity &_entity,
        const components::Visual *,
        const components::Pose *_pose)->bool
      {
        this->entityPoses[_entity] = _pose->Data();
        return true;
      });

  // actors
  _ecm.Each<components::Actor, components::Pose>(
      [&](const Entity &_entity,
        const components::Actor *,
        const components::Pose *_pose)->bool
      {
        // Trajectory origin
        this->entityPoses[_entity] = _pose->Data();

        auto animTimeComp = _ecm.Component<components::AnimationTime>(_entity);
        auto animNameComp = _ecm.Component<components::AnimationName>(_entity);

        // Animation time set through ECM so ign-rendering can calculate bone
        // transforms
        if (animTimeComp && animNameComp)
        {
          auto skel = this->sceneManager.ActorSkeletonById(_entity);
          if (nullptr != skel)
          {
            AnimationUpdateData animData;
            animData.loop = true;
            animData.followTrajectory = true;
            animData.animationName = animNameComp->Data();
            animData.time = animTimeComp->Data();
            animData.rootTransform = skel->RootNode()->Transform();
            animData.valid = true;
            this->actorAnimationData[_entity] = animData;
          }
        }
        // Bone poses calculated by ign-common
        else if (this->actorManualSkeletonUpdate)
        {
          this->actorTransforms[_entity] =
              this->sceneManager.ActorSkeletonTransformsAt(
              _entity, this->simTime);
        }
        // Trajectory info from SDF so ign-rendering can calculate bone poses
        else
        {
          auto animData =
            this->sceneManager.ActorAnimationAt(_entity, this->simTime);

          if (animData.valid)
          {
            this->actorAnimationData[_entity] = animData;
          }
        }

        // Trajectory pose set by other systems
        auto trajPoseComp = _ecm.Component<components::TrajectoryPose>(_entity);
        if (trajPoseComp)
          this->trajectoryPoses[_entity] = trajPoseComp->Data();
        return true;
      });

  // update lights
  _ecm.Each<components::Light, components::Pose>(
      [&](const Entity &_entity,
        const components::Light *,
        const components::Pose *_pose)->bool
      {
        this->entityPoses[_entity] = _pose->Data();
        return true;
      });

  // Update cameras
  _ecm.Each<components::Camera, components::Pose>(
      [&](const Entity &_entity,
        const components::Camera *,
        const components::Pose *_pose)->bool
      {
        this->entityPoses[_entity] = _pose->Data();
        return true;
      });

  // Update depth cameras
  _ecm.Each<components::DepthCamera, components::Pose>(
      [&](const Entity &_entity,
        const components::DepthCamera *,
        const components::Pose *_pose)->bool
      {
        this->entityPoses[_entity] = _pose->Data();
        return true;
      });

  // Update RGBD cameras
  _ecm.Each<components::RgbdCamera, components::Pose>(
      [&](const Entity &_entity,
        const components::RgbdCamera *,
        const components::Pose *_pose)->bool
      {
        this->entityPoses[_entity] = _pose->Data();
        return true;
      });

  // Update gpu_lidar
  _ecm.Each<components::GpuLidar, components::Pose>(
      [&](const Entity &_entity,
        const components::GpuLidar *,
        const components::Pose *_pose)->bool
      {
        this->entityPoses[_entity] = _pose->Data();
        return true;
      });

  // Update thermal cameras
  _ecm.Each<components::ThermalCamera, components::Pose>(
      [&](const Entity &_entity,
        const components::ThermalCamera *,
        const components::Pose *_pose)->bool
      {
        this->entityPoses[_entity] = _pose->Data();
        return true;
      });
}

//////////////////////////////////////////////////
void RenderUtilPrivate::RemoveRenderingEntities(
    const EntityComponentManager &_ecm, const UpdateInfo &_info)
{
  IGN_PROFILE("RenderUtilPrivate::RemoveRenderingEntities");
  _ecm.EachRemoved<components::Model>(
      [&](const Entity &_entity, const components::Model *)->bool
      {
        this->removeEntities[_entity] = _info.iterations;
        this->modelToLinkEntities.erase(_entity);
        this->modelToModelEntities.erase(_entity);
        return true;
      });

  _ecm.EachRemoved<components::Link>(
      [&](const Entity &_entity, const components::Link *)->bool
      {
        this->removeEntities[_entity] = _info.iterations;
        this->linkToVisualEntities.erase(_entity);
        this->linkToCollisionEntities.erase(_entity);

        if (this->linkToInertiaVisuals.find(_entity) !=
            this->linkToInertiaVisuals.end())
        {
          this->removeEntities[this->linkToInertiaVisuals[_entity]] =
            _info.iterations;
        }

        if (this->linkToCOMVisuals.find(_entity) !=
            this->linkToCOMVisuals.end())
        {
          this->removeEntities[this->linkToCOMVisuals[_entity]] =
            _info.iterations;
        }

        this->linkToInertiaVisuals.erase(_entity);
        this->viewingInertias.erase(_entity);
        this->linkToCOMVisuals.erase(_entity);
        this->viewingCOM.erase(_entity);
        this->entityInertials.erase(_entity);
        return true;
      });

  // visuals
  _ecm.EachRemoved<components::Visual>(
      [&](const Entity &_entity, const components::Visual *)->bool
      {
        this->removeEntities[_entity] = _info.iterations;
        return true;
      });

  // lights
  _ecm.EachRemoved<components::Light>(
      [&](const Entity &_entity, const components::Light *)->bool
      {
        this->removeEntities[_entity] = _info.iterations;
        this->removeEntities[matchLightWithVisuals[_entity]] =
          _info.iterations;
        matchLightWithVisuals.erase(_entity);
        return true;
      });

  // particle emitters
  _ecm.EachRemoved<components::ParticleEmitter>(
      [&](const Entity &_entity, const components::ParticleEmitter *)->bool
      {
        this->removeEntities[_entity] = _info.iterations;
        return true;
      });

  // cameras
  _ecm.EachRemoved<components::Camera>(
    [&](const Entity &_entity, const components::Camera *)->bool
      {
        this->removeEntities[_entity] = _info.iterations;
        return true;
      });

  // depth cameras
  _ecm.EachRemoved<components::DepthCamera>(
    [&](const Entity &_entity, const components::DepthCamera *)->bool
      {
        this->removeEntities[_entity] = _info.iterations;
        return true;
      });

  // rgbd cameras
  _ecm.EachRemoved<components::RgbdCamera>(
    [&](const Entity &_entity, const components::RgbdCamera *)->bool
      {
        this->removeEntities[_entity] = _info.iterations;
        return true;
      });

  // gpu_lidars
  _ecm.EachRemoved<components::GpuLidar>(
    [&](const Entity &_entity, const components::GpuLidar *)->bool
      {
        this->removeEntities[_entity] = _info.iterations;
        return true;
      });

  // thermal cameras
  _ecm.EachRemoved<components::ThermalCamera>(
    [&](const Entity &_entity, const components::ThermalCamera *)->bool
      {
        this->removeEntities[_entity] = _info.iterations;
        return true;
      });

  // collisions
  _ecm.EachRemoved<components::Collision>(
    [&](const Entity &_entity, const components::Collision *)->bool
      {
        this->removeEntities[_entity] = _info.iterations;
        this->viewingCollisions.erase(_entity);
        this->entityCollisions.erase(_entity);
        return true;
      });
}

/////////////////////////////////////////////////
void RenderUtil::Init()
{
  // Already initialized
  if (nullptr != this->dataPtr->scene)
    return;
<<<<<<< HEAD
  std::lock_guard<std::mutex> lock(this->dataPtr->mutexInit);
=======
>>>>>>> efa7d448

  ignition::common::SystemPaths pluginPath;
  pluginPath.SetPluginPathEnv(kRenderPluginPathEnv);
  rendering::setPluginPaths(pluginPath.PluginPaths());

  std::map<std::string, std::string> params;
  if (this->dataPtr->useCurrentGLContext)
    params["useCurrentGLContext"] = "1";
  this->dataPtr->engine = rendering::engine(this->dataPtr->engineName, params);
  if (!this->dataPtr->engine)
  {
    ignerr << "Engine [" << this->dataPtr->engineName << "] is not supported. "
           << "Loading OGRE2 instead." << std::endl;
    this->dataPtr->engine = rendering::engine("ogre2", params);
  }

  // Scene
  this->dataPtr->scene =
      this->dataPtr->engine->SceneByName(this->dataPtr->sceneName);
  if (!this->dataPtr->scene)
  {
    igndbg << "Create scene [" << this->dataPtr->sceneName << "]" << std::endl;
    this->dataPtr->scene =
        this->dataPtr->engine->CreateScene(this->dataPtr->sceneName);
    if (this->dataPtr->scene)
    {
      this->dataPtr->scene->SetAmbientLight(this->dataPtr->ambientLight);
      this->dataPtr->scene->SetBackgroundColor(this->dataPtr->backgroundColor);
      this->dataPtr->scene->SetSkyEnabled(this->dataPtr->skyEnabled);
    }
  }
  this->dataPtr->sceneManager.SetScene(this->dataPtr->scene);
  if (this->dataPtr->enableSensors)
    this->dataPtr->markerManager.SetTopic("/sensors/marker");
  this->dataPtr->markerManager.Init(this->dataPtr->scene);
}

/////////////////////////////////////////////////
void RenderUtil::SetBackgroundColor(const math::Color &_color)
{
  this->dataPtr->backgroundColor = _color;
}

/////////////////////////////////////////////////
void RenderUtil::SetAmbientLight(const math::Color &_ambient)
{
  this->dataPtr->ambientLight  = _ambient;
}

/////////////////////////////////////////////////
void RenderUtil::ShowGrid()
{
  if (!this->dataPtr->scene)
    return;

  rendering::VisualPtr root = this->dataPtr->scene->RootVisual();

  // create gray material
  rendering::MaterialPtr gray = this->dataPtr->scene->CreateMaterial();
  gray->SetAmbient(0.7, 0.7, 0.7);
  gray->SetDiffuse(0.7, 0.7, 0.7);
  gray->SetSpecular(0.7, 0.7, 0.7);

  // create grid visual
  rendering::VisualPtr visual = this->dataPtr->scene->CreateVisual();
  rendering::GridPtr gridGeom = this->dataPtr->scene->CreateGrid();
  if (!gridGeom)
  {
    ignwarn << "Failed to create grid for scene ["
      << this->dataPtr->scene->Name() << "] on engine ["
        << this->dataPtr->scene->Engine()->Name() << "]"
          << std::endl;
    return;
  }
  gridGeom->SetCellCount(20);
  gridGeom->SetCellLength(1);
  gridGeom->SetVerticalCellCount(0);
  visual->AddGeometry(gridGeom);
  visual->SetLocalPosition(0, 0, 0.015);
  visual->SetMaterial(gray);
  root->AddChild(visual);
}

/////////////////////////////////////////////////
void RenderUtil::SetEngineName(const std::string &_name)
{
  this->dataPtr->engineName = _name;
}

/////////////////////////////////////////////////
std::string RenderUtil::EngineName() const
{
  return this->dataPtr->engineName;
}

/////////////////////////////////////////////////
void RenderUtil::SetSceneName(const std::string &_name)
{
  this->dataPtr->sceneName = _name;
}

/////////////////////////////////////////////////
void RenderUtil::SetScene(const rendering::ScenePtr &_scene)
{
  this->dataPtr->scene = _scene;
  this->dataPtr->sceneManager.SetScene(_scene);
  this->dataPtr->engine = _scene == nullptr ? nullptr : _scene->Engine();
}

/////////////////////////////////////////////////
std::string RenderUtil::SceneName() const
{
  return this->dataPtr->sceneName;
}

/////////////////////////////////////////////////
void RenderUtil::SetSkyEnabled(bool _enabled)
{
  this->dataPtr->skyEnabled = _enabled;
}

/////////////////////////////////////////////////
void RenderUtil::SetUseCurrentGLContext(bool _enable)
{
  this->dataPtr->useCurrentGLContext = _enable;
}

/////////////////////////////////////////////////
void RenderUtil::SetEnableSensors(bool _enable,
    std::function<std::string(const gazebo::Entity &, const sdf::Sensor &,
      const std::string &)> _createSensorCb)
{
  this->dataPtr->enableSensors = _enable;
  this->dataPtr->createSensorCb = std::move(_createSensorCb);
}

/////////////////////////////////////////////////
void RenderUtil::SetRemoveSensorCb(
    std::function<void(const gazebo::Entity &)> _removeSensorCb)
{
  this->dataPtr->removeSensorCb = std::move(_removeSensorCb);
}

/////////////////////////////////////////////////
SceneManager &RenderUtil::SceneManager()
{
  return this->dataPtr->sceneManager;
}

/////////////////////////////////////////////////
MarkerManager &RenderUtil::MarkerManager()
{
  return this->dataPtr->markerManager;
}

//////////////////////////////////////////////////
std::chrono::steady_clock::duration RenderUtil::SimTime() const
{
  std::lock_guard<std::mutex> lock(this->dataPtr->updateMutex);
  return this->dataPtr->simTime;
}

/////////////////////////////////////////////////
void RenderUtil::SetSelectedEntity(const rendering::NodePtr &_node)
{
  if (!_node)
    return;

  auto vis = std::dynamic_pointer_cast<rendering::Visual>(_node);
  Entity entityId = kNullEntity;

  if (vis)
    entityId = std::get<int>(vis->UserData("gazebo-entity"));

  if (entityId == kNullEntity)
    return;

  this->dataPtr->selectedEntities.push_back(entityId);
  this->dataPtr->HighlightNode(_node);
}

/////////////////////////////////////////////////
void RenderUtil::DeselectAllEntities()
{
  for (const auto &entity : this->dataPtr->selectedEntities)
  {
    auto node = this->dataPtr->sceneManager.NodeById(entity);
    this->dataPtr->LowlightNode(node);
  }
  this->dataPtr->selectedEntities.clear();
  this->dataPtr->originalEmissive.clear();
}

/////////////////////////////////////////////////
const std::vector<Entity> &RenderUtil::SelectedEntities() const
{
  return this->dataPtr->selectedEntities;
}

/////////////////////////////////////////////////
void RenderUtil::SetTransformActive(bool _active)
{
  this->dataPtr->transformActive = _active;
}

////////////////////////////////////////////////
void RenderUtilPrivate::HighlightNode(const rendering::NodePtr &_node)
{
  if (!_node)
    return;
  auto vis = std::dynamic_pointer_cast<rendering::Visual>(_node);
  Entity entityId = kNullEntity;
  if (vis)
    entityId = std::get<int>(vis->UserData("gazebo-entity"));
  // If the entity is not found in the existing map, create a wire box
  auto wireBoxIt = this->wireBoxes.find(entityId);
  if (wireBoxIt == this->wireBoxes.end())
  {
    auto white = this->scene->Material("highlight_material");
    if (!white)
    {
      white = this->scene->CreateMaterial("highlight_material");
      white->SetAmbient(1.0, 1.0, 1.0);
      white->SetDiffuse(1.0, 1.0, 1.0);
      white->SetSpecular(1.0, 1.0, 1.0);
      white->SetEmissive(1.0, 1.0, 1.0);
    }

    auto aabb = vis->LocalBoundingBox();
    if (aabb == math::AxisAlignedBox())
    {
      // Infinite bounding box, skip highlighting this node.
      // This happens for Heightmaps, for example.
      return;
    }

    auto wireBox = this->scene->CreateWireBox();
    wireBox->SetBox(aabb);

    // Create visual and add wire box
    ignition::rendering::VisualPtr wireBoxVis =
      this->scene->CreateVisual();
    wireBoxVis->SetInheritScale(false);
    wireBoxVis->AddGeometry(wireBox);
    wireBoxVis->SetMaterial(white, false);
    vis->AddChild(wireBoxVis);

    // Add wire box to map for setting visibility
    this->wireBoxes.insert(
        std::pair<Entity, ignition::rendering::WireBoxPtr>(entityId, wireBox));
  }
  else
  {
    ignition::rendering::WireBoxPtr wireBox = wireBoxIt->second;
    ignition::math::AxisAlignedBox aabb = vis->LocalBoundingBox();
    wireBox->SetBox(aabb);
    auto visParent = wireBox->Parent();
    if (visParent)
      visParent->SetVisible(true);
  }
}

////////////////////////////////////////////////
void RenderUtilPrivate::LowlightNode(const rendering::NodePtr &_node)
{
  if (!_node)
    return;
  auto vis = std::dynamic_pointer_cast<rendering::Visual>(_node);
  Entity entityId = kNullEntity;
  if (vis)
    entityId = std::get<int>(vis->UserData("gazebo-entity"));
  if (this->wireBoxes.find(entityId) != this->wireBoxes.end())
  {
    ignition::rendering::WireBoxPtr wireBox =
      this->wireBoxes[entityId];
    auto visParent = wireBox->Parent();
    if (visParent)
      visParent->SetVisible(false);
  }
}

/////////////////////////////////////////////////
void RenderUtilPrivate::RemoveSensor(const Entity _entity)
{
  auto sensorEntityIt = this->sensorEntities.find(_entity);
  if (sensorEntityIt != this->sensorEntities.end())
  {
    if (this->removeSensorCb)
      this->removeSensorCb(_entity);
    this->sensorEntities.erase(sensorEntityIt);
  }
}

/////////////////////////////////////////////////
void RenderUtilPrivate::RemoveBoundingBox(const Entity _entity)
{
  auto wireBoxIt = this->wireBoxes.find(_entity);
  if (wireBoxIt != this->wireBoxes.end())
  {
    this->scene->DestroyVisual(wireBoxIt->second->Parent());
    this->wireBoxes.erase(wireBoxIt);
  }
}

/////////////////////////////////////////////////
void RenderUtilPrivate::UpdateLights(
    const std::unordered_map<Entity, msgs::Light> &_entityLights)
{
  IGN_PROFILE("RenderUtil::Update Lights");
  for (const auto &light : _entityLights)
  {
    auto node = this->sceneManager.NodeById(light.first);
    if (!node)
      continue;
    auto l = std::dynamic_pointer_cast<rendering::Light>(node);
    if (l)
    {
      if (light.second.has_diffuse())
      {
        if (l->DiffuseColor() != msgs::Convert(light.second.diffuse()))
          l->SetDiffuseColor(msgs::Convert(light.second.diffuse()));
      }
      if (light.second.has_specular())
      {
        if (l->SpecularColor() != msgs::Convert(light.second.specular()))
        {
          l->SetSpecularColor(msgs::Convert(light.second.specular()));
        }
      }
      if (!ignition::math::equal(
          l->AttenuationRange(),
          static_cast<double>(light.second.range())))
      {
        l->SetAttenuationRange(light.second.range());
      }
      if (!ignition::math::equal(
          l->AttenuationLinear(),
          static_cast<double>(light.second.attenuation_linear())))
      {
        l->SetAttenuationLinear(light.second.attenuation_linear());
      }
      if (!ignition::math::equal(
          l->AttenuationConstant(),
          static_cast<double>(light.second.attenuation_constant())))
      {
        l->SetAttenuationConstant(light.second.attenuation_constant());
      }
      if (!ignition::math::equal(
          l->AttenuationQuadratic(),
          static_cast<double>(light.second.attenuation_quadratic())))
      {
        l->SetAttenuationQuadratic(light.second.attenuation_quadratic());
      }
      if (l->CastShadows() != light.second.cast_shadows())
        l->SetCastShadows(light.second.cast_shadows());
      auto lDirectional =
        std::dynamic_pointer_cast<rendering::DirectionalLight>(node);
      if (lDirectional)
      {
        if (light.second.has_direction())
        {
          if (lDirectional->Direction() !=
              msgs::Convert(light.second.direction()))
          {
            lDirectional->SetDirection(
              msgs::Convert(light.second.direction()));
          }
        }
      }
      auto lSpotLight =
        std::dynamic_pointer_cast<rendering::SpotLight>(node);
      if (lSpotLight)
      {
        if (light.second.has_direction())
        {
          if (lSpotLight->Direction() !=
            msgs::Convert(light.second.direction()))
          {
            lSpotLight->SetDirection(
              msgs::Convert(light.second.direction()));
          }
        }
        if (lSpotLight->InnerAngle() != light.second.spot_inner_angle())
          lSpotLight->SetInnerAngle(light.second.spot_inner_angle());
        if (lSpotLight->OuterAngle() != light.second.spot_outer_angle())
          lSpotLight->SetOuterAngle(light.second.spot_outer_angle());
        if (!ignition::math::equal(
            lSpotLight->Falloff(),
            static_cast<double>(light.second.spot_falloff())))
        {
          lSpotLight->SetFalloff(light.second.spot_falloff());
        }
      }
    }
  }
}

/////////////////////////////////////////////////
void RenderUtilPrivate::UpdateThermalCamera(const std::unordered_map<Entity,
    std::tuple<double, components::TemperatureRangeInfo>> &_thermalCamData)
{
  for (const auto &thermal : _thermalCamData)
  {
    Entity id = thermal.first;
    rendering::ThermalCameraPtr camera =
        std::dynamic_pointer_cast<rendering::ThermalCamera>(
        this->sceneManager.NodeById(id));
    if (camera)
    {
      double resolution = std::get<0>(thermal.second);

      if (resolution > 0.0)
      {
        camera->SetLinearResolution(resolution);
      }
      else
      {
        ignwarn << "Unable to set thermal camera temperature linear resolution."
                << " Value must be greater than 0. Using the default value: "
                << camera->LinearResolution() << ". " << std::endl;
      }
      double minTemp = std::get<1>(thermal.second).min.Kelvin();
      double maxTemp = std::get<1>(thermal.second).max.Kelvin();
      if (maxTemp >= minTemp)
      {
        camera->SetMinTemperature(minTemp);
        camera->SetMaxTemperature(maxTemp);
      }
      else
      {
        ignwarn << "Unable to set thermal camera temperature range."
                << "Max temperature must be greater or equal to min. "
                << "Using the default values : [" << camera->MinTemperature()
                << ", " << camera->MaxTemperature() << "]." << std::endl;
      }
    }
  }
}

/////////////////////////////////////////////////
void RenderUtilPrivate::UpdateAnimation(
    const std::unordered_map<Entity, AnimationUpdateData> &_actorAnimationData)
{
  for (auto &it : _actorAnimationData)
  {
    auto actorMesh = this->sceneManager.ActorMeshById(it.first);
    auto actorVisual = this->sceneManager.NodeById(it.first);
    auto actorSkel = this->sceneManager.ActorSkeletonById(
        it.first);
    if (!actorMesh || !actorVisual || !actorSkel)
    {
      ignerr << "Actor with Entity ID '" << it.first << "'. not found. "
             << "Skipping skeleton animation update." << std::endl;
      continue;
    }

    const AnimationUpdateData &animData = it.second;
    if (!animData.valid)
    {
      ignerr << "invalid animation update data" << std::endl;
      continue;
    }
    // Enable skeleton animation
    if (!actorMesh->SkeletonAnimationEnabled(animData.animationName))
    {
      // disable all animations for this actor
      for (unsigned int i = 0; i < actorSkel->AnimationCount(); ++i)
      {
        actorMesh->SetSkeletonAnimationEnabled(
            actorSkel->Animation(i)->Name(), false, false, 0.0);
      }

      // enable requested animation
      actorMesh->SetSkeletonAnimationEnabled(
          animData.animationName, true, animData.loop);

      // Set skeleton root node weight to zero so it is not affected by
      // the animation being played. This is needed if trajectory animation
      // is enabled. We need to let the trajectory animation set the
      // position of the actor instead
      common::SkeletonPtr skeleton =
          this->sceneManager.ActorSkeletonById(it.first);
      if (skeleton)
      {
        float rootBoneWeight = (animData.followTrajectory) ? 0.0 : 1.0;
        std::unordered_map<std::string, float> weights;
        weights[skeleton->RootNode()->Name()] = rootBoneWeight;
        actorMesh->SetSkeletonWeights(weights);
      }
    }
    // Update skeleton animation by setting animation time.
    // Note that animation time is different from sim time. An actor can
    // have multiple animations. Animation time is associated with
    // current animation that is being played. It is also adjusted if
    // interpotate_x is enabled.
    actorMesh->UpdateSkeletonAnimation(animData.time);

    // manually update root transform in order to sync with trajectory
    // animation
    if (animData.followTrajectory)
    {
      common::SkeletonPtr skeleton =
          this->sceneManager.ActorSkeletonById(it.first);
      std::map<std::string, math::Matrix4d> rootTf;
      rootTf[skeleton->RootNode()->Name()] = animData.rootTransform;
      actorMesh->SetSkeletonLocalTransforms(rootTf);
    }

    // update actor trajectory animation
    math::Pose3d globalPose;
    if (entityPoses.find(it.first) != entityPoses.end())
    {
      globalPose = entityPoses[it.first];
    }

    math::Pose3d trajPose;
    // Trajectory from the ECS
    if (trajectoryPoses.find(it.first) != trajectoryPoses.end())
    {
      trajPose = trajectoryPoses[it.first];
    }
    else
    {
      // trajectory from sdf script
      common::PoseKeyFrame poseFrame(0.0);
      if (animData.followTrajectory)
        animData.trajectory.Waypoints()->InterpolatedKeyFrame(poseFrame);
      trajPose.Pos() = poseFrame.Translation();
      trajPose.Rot() = poseFrame.Rotation();
    }

    actorVisual->SetLocalPose(trajPose + globalPose);
  }
}

/////////////////////////////////////////////////
std::vector<Entity> RenderUtil::FindChildLinks(const Entity &_entity)
{
  std::vector<Entity> links;

  if (this->dataPtr->modelToLinkEntities.find(_entity) !=
           this->dataPtr->modelToLinkEntities.end())
  {
    links.insert(links.end(),
        this->dataPtr->modelToLinkEntities[_entity].begin(),
        this->dataPtr->modelToLinkEntities[_entity].end());
  }

  if (this->dataPtr->modelToModelEntities.find(_entity) !=
      this->dataPtr->modelToModelEntities.end())
  {
    std::stack<Entity> modelStack;
    modelStack.push(_entity);

    std::vector<Entity> childModels;
    while (!modelStack.empty())
    {
      Entity model = modelStack.top();
      modelStack.pop();

      links.insert(links.end(),
          this->dataPtr->modelToLinkEntities[model].begin(),
          this->dataPtr->modelToLinkEntities[model].end());

      childModels = this->dataPtr->modelToModelEntities[model];
      for (const auto &childModel : childModels)
      {
        modelStack.push(childModel);
      }
    }
  }

  return links;
}

/////////////////////////////////////////////////
void RenderUtil::HideWireboxes(const Entity &_entity)
{
  if (this->dataPtr->wireBoxes.find(_entity)
        != this->dataPtr->wireBoxes.end())
  {
    ignition::rendering::WireBoxPtr wireBox =
      this->dataPtr->wireBoxes[_entity];
    auto visParent = wireBox->Parent();
    if (visParent)
      visParent->SetVisible(false);
  }
}

/////////////////////////////////////////////////
void RenderUtil::ViewInertia(const Entity &_entity)
{
  std::vector<Entity> inertiaLinks = std::move(this->FindChildLinks(_entity));

  // check if _entity has an inertial component (_entity is a link)
  if (this->dataPtr->entityInertials.find(_entity) !=
      this->dataPtr->entityInertials.end())
    inertiaLinks.push_back(_entity);

  // create and/or toggle inertia visuals
  bool showInertia, showInertiaInit = false;
  // first loop looks for new inertias
  for (const auto &inertiaLink : inertiaLinks)
  {
    if (this->dataPtr->viewingInertias.find(inertiaLink) ==
        this->dataPtr->viewingInertias.end())
    {
      this->dataPtr->newInertias.push_back(_entity);
      showInertiaInit = showInertia = true;
    }
  }

  // second loop toggles already created inertias
  for (const auto &inertiaLink : inertiaLinks)
  {
    if (this->dataPtr->viewingInertias.find(inertiaLink) ==
        this->dataPtr->viewingInertias.end())
      continue;

    // when viewing multiple inertias (e.g. _entity is a model),
    // boolean for view inertias is based on first inrEntity in list
    if (!showInertiaInit)
    {
      showInertia = !this->dataPtr->viewingInertias[inertiaLink];
      showInertiaInit = true;
    }

    Entity inertiaVisualId = this->dataPtr->linkToInertiaVisuals[inertiaLink];
    rendering::VisualPtr inertiaVisual =
        this->dataPtr->sceneManager.VisualById(inertiaVisualId);
    if (inertiaVisual == nullptr)
    {
      ignerr << "Could not find inertia visual for entity [" << inertiaLink
             << "]" << std::endl;
      continue;
    }

    this->dataPtr->viewingInertias[inertiaLink] = showInertia;
    inertiaVisual->SetVisible(showInertia);

    if (showInertia)
    {
      this->HideWireboxes(inertiaVisualId);
    }
  }
}

/////////////////////////////////////////////////
void RenderUtil::ViewCOM(const Entity &_entity)
{
  std::vector<Entity> inertiaLinks = std::move(this->FindChildLinks(_entity));

  // check if _entity has an inertial component (_entity is a link)
  if (this->dataPtr->entityInertials.find(_entity) !=
      this->dataPtr->entityInertials.end())
    inertiaLinks.push_back(_entity);

  // create and/or toggle center of mass visuals
  bool showCOM, showCOMInit = false;
  // first loop looks for new center of mass visuals
  for (const auto &inertiaLink : inertiaLinks)
  {
    if (this->dataPtr->viewingCOM.find(inertiaLink) ==
        this->dataPtr->viewingCOM.end())
    {
      this->dataPtr->newCOMVisuals.push_back(_entity);
      showCOMInit = showCOM = true;
    }
  }

  // second loop toggles already created center of mass visuals
  for (const auto &inertiaLink : inertiaLinks)
  {
    if (this->dataPtr->viewingCOM.find(inertiaLink) ==
        this->dataPtr->viewingCOM.end())
      continue;

    // when viewing multiple center of mass visuals (e.g. _entity is a model),
    // boolean for view center of mass is based on first inertiaEntity in list
    if (!showCOMInit)
    {
      showCOM = !this->dataPtr->viewingCOM[inertiaLink];
      showCOMInit = true;
    }

    Entity comVisualId = this->dataPtr->linkToCOMVisuals[inertiaLink];
    rendering::VisualPtr comVisual =
        this->dataPtr->sceneManager.VisualById(comVisualId);
    if (comVisual == nullptr)
    {
      ignerr << "Could not find center of mass visual for entity ["
             << inertiaLink
             << "]" << std::endl;
      continue;
    }

    this->dataPtr->viewingCOM[inertiaLink] = showCOM;
    comVisual->SetVisible(showCOM);

    if (showCOM)
    {
      this->HideWireboxes(comVisualId);
    }
  }
}

/////////////////////////////////////////////////
void RenderUtil::ViewTransparent(const Entity &_entity)
{
  std::vector<Entity> visEntities;

  if (this->dataPtr->linkToVisualEntities.find(_entity) !=
      this->dataPtr->linkToVisualEntities.end())
  {
    visEntities = this->dataPtr->linkToVisualEntities[_entity];
  }

  // Find all existing child links for this entity
  std::vector<Entity> links = std::move(this->FindChildLinks(_entity));

  for (const auto &link : links)
  {
    visEntities.insert(visEntities.end(),
        this->dataPtr->linkToVisualEntities[link].begin(),
        this->dataPtr->linkToVisualEntities[link].end());
  }

  // Toggle transparent mode
  bool showTransparent, showTransparentInit = false;

  // first loop looks for new transparent entities
  for (const auto &visEntity : visEntities)
  {
    if (this->dataPtr->viewingTransparent.find(visEntity) ==
        this->dataPtr->viewingTransparent.end())
    {
      this->dataPtr->newTransparentEntities.push_back(_entity);
      showTransparentInit = showTransparent = true;
    }
  }

  // second loop toggles transparent mode
  for (const auto &visEntity : visEntities)
  {
    if (this->dataPtr->viewingTransparent.find(visEntity) ==
        this->dataPtr->viewingTransparent.end())
      continue;

    // when viewing multiple transparent visuals (e.g. _entity is a model),
    // boolean for view as transparent is based on first visEntity in list
    if (!showTransparentInit)
    {
      showTransparent = !this->dataPtr->viewingTransparent[visEntity];
      showTransparentInit = true;
    }

    rendering::VisualPtr transparentVisual =
        this->dataPtr->sceneManager.VisualById(visEntity);
    if (transparentVisual == nullptr)
    {
      ignerr << "Could not find visual for entity [" << visEntity
             << "]" << std::endl;
      continue;
    }

    this->dataPtr->viewingTransparent[visEntity] = showTransparent;

    this->dataPtr->sceneManager.UpdateTransparency(transparentVisual,
              showTransparent);

    if (showTransparent)
    {
      // turn off wireboxes for visual entity
      this->HideWireboxes(visEntity);
    }
  }
}

/////////////////////////////////////////////////
void RenderUtil::ViewWireframes(const Entity &_entity)
{
  std::vector<Entity> visEntities;

  if (this->dataPtr->linkToVisualEntities.find(_entity) !=
      this->dataPtr->linkToVisualEntities.end())
  {
    visEntities = this->dataPtr->linkToVisualEntities[_entity];
  }

  // Find all existing child links for this entity
  std::vector<Entity> links = std::move(this->FindChildLinks(_entity));

  for (const auto &link : links)
  {
    visEntities.insert(visEntities.end(),
        this->dataPtr->linkToVisualEntities[link].begin(),
        this->dataPtr->linkToVisualEntities[link].end());
  }

  // Toggle wireframes
  bool showWireframe, showWireframeInit = false;

  // first loop looks for new wireframes
  for (const auto &visEntity : visEntities)
  {
    if (this->dataPtr->viewingWireframes.find(visEntity) ==
        this->dataPtr->viewingWireframes.end())
    {
      this->dataPtr->newWireframes.push_back(_entity);
      showWireframeInit = showWireframe = true;
    }
  }

  // second loop toggles wireframes
  for (const auto &visEntity : visEntities)
  {
    if (this->dataPtr->viewingWireframes.find(visEntity) ==
        this->dataPtr->viewingWireframes.end())
      continue;

    // when viewing multiple wireframes (e.g. _entity is a model),
    // boolean for view wireframe is based on first visEntity in list
    if (!showWireframeInit)
    {
      showWireframe = !this->dataPtr->viewingWireframes[visEntity];
      showWireframeInit = true;
    }

    rendering::VisualPtr wireframeVisual =
        this->dataPtr->sceneManager.VisualById(visEntity);
    if (wireframeVisual == nullptr)
    {
      ignerr << "Could not find visual for entity [" << visEntity
             << "]" << std::endl;
      continue;
    }

    this->dataPtr->viewingWireframes[visEntity] = showWireframe;
    wireframeVisual->SetWireframe(showWireframe);

    if (showWireframe)
    {
      // turn off wireboxes for visual entity
      this->HideWireboxes(visEntity);
    }
  }
}

/////////////////////////////////////////////////
void RenderUtil::ViewCollisions(const Entity &_entity)
{
  std::vector<Entity> colEntities;

  if (this->dataPtr->linkToCollisionEntities.find(_entity) !=
      this->dataPtr->linkToCollisionEntities.end())
  {
    colEntities = this->dataPtr->linkToCollisionEntities[_entity];
  }

  // Find all existing child links for this entity
  std::vector<Entity> links = std::move(this->FindChildLinks(_entity));

  for (const auto &link : links)
  {
    colEntities.insert(colEntities.end(),
        this->dataPtr->linkToCollisionEntities[link].begin(),
        this->dataPtr->linkToCollisionEntities[link].end());
  }

  // create and/or toggle collision visuals
  bool showCol, showColInit = false;

  // first loop looks for new collisions
  for (const auto &colEntity : colEntities)
  {
    if (this->dataPtr->viewingCollisions.find(colEntity) ==
        this->dataPtr->viewingCollisions.end())
    {
      this->dataPtr->newCollisions.push_back(_entity);
      showColInit = showCol = true;
    }
  }

  // second loop toggles already created collisions
  for (const auto &colEntity : colEntities)
  {
    if (this->dataPtr->viewingCollisions.find(colEntity) ==
        this->dataPtr->viewingCollisions.end())
      continue;

    // when viewing multiple collisions (e.g. _entity is a model),
    // boolean for view collisions is based on first colEntity in list
    if (!showColInit)
    {
      showCol = !this->dataPtr->viewingCollisions[colEntity];
      showColInit = true;
    }

    rendering::VisualPtr colVisual =
        this->dataPtr->sceneManager.VisualById(colEntity);
    if (colVisual == nullptr)
    {
      ignerr << "Could not find collision visual for entity [" << colEntity
             << "]" << std::endl;
      continue;
    }

    this->dataPtr->viewingCollisions[colEntity] = showCol;
    colVisual->SetVisible(showCol);

    if (showCol)
    {
      this->HideWireboxes(colEntity);
    }
  }
}<|MERGE_RESOLUTION|>--- conflicted
+++ resolved
@@ -2201,10 +2201,8 @@
   // Already initialized
   if (nullptr != this->dataPtr->scene)
     return;
-<<<<<<< HEAD
+
   std::lock_guard<std::mutex> lock(this->dataPtr->mutexInit);
-=======
->>>>>>> efa7d448
 
   ignition::common::SystemPaths pluginPath;
   pluginPath.SetPluginPathEnv(kRenderPluginPathEnv);
