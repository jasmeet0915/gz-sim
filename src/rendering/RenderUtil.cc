--- conflicted
+++ resolved
@@ -58,11 +58,8 @@
 #include "ignition/gazebo/components/DepthCamera.hh"
 #include "ignition/gazebo/components/GpuLidar.hh"
 #include "ignition/gazebo/components/Geometry.hh"
-<<<<<<< HEAD
 #include "ignition/gazebo/components/SemanticLabel.hh"
-=======
 #include "ignition/gazebo/components/Inertial.hh"
->>>>>>> 6754bfb1
 #include "ignition/gazebo/components/LaserRetro.hh"
 #include "ignition/gazebo/components/Light.hh"
 #include "ignition/gazebo/components/LightCmd.hh"
@@ -413,12 +410,10 @@
   public: std::unordered_map<Entity,
       std::tuple<double, components::TemperatureRangeInfo>> thermalCameraData;
 
-<<<<<<< HEAD
   /// \brief Update the visuals with label user data
   /// \param[in] _entityLabel Map with key visual entity id and value label
   public: void UpdateVisualLabels(
     const std::unordered_map<Entity, int> &_entityLabel);
-=======
   /// \brief A helper function that removes the sensor associated with an
   /// entity, if an associated sensor exists. This should be called in
   /// RenderUtil::Update.
@@ -454,7 +449,6 @@
   /// \sa actorManualSkeletonUpdate
   public: void UpdateAnimation(const std::unordered_map<Entity,
               AnimationUpdateData> &_actorAnimationData);
->>>>>>> 6754bfb1
 };
 
 
@@ -818,14 +812,11 @@
   auto actorTransforms = std::move(this->dataPtr->actorTransforms);
   auto actorAnimationData = std::move(this->dataPtr->actorAnimationData);
   auto entityTemp = std::move(this->dataPtr->entityTemp);
-<<<<<<< HEAD
   auto entityLabel = std::move(this->dataPtr->entityLabel);
-=======
   auto newTransparentVisualLinks =
     std::move(this->dataPtr->newTransparentVisualLinks);
   auto newInertiaLinks = std::move(this->dataPtr->newInertiaLinks);
   auto newCOMLinks = std::move(this->dataPtr->newCOMLinks);
->>>>>>> 6754bfb1
   auto newWireframeVisualLinks =
     std::move(this->dataPtr->newWireframeVisualLinks);
   auto newCollisionLinks = std::move(this->dataPtr->newCollisionLinks);
@@ -846,13 +837,10 @@
   this->dataPtr->actorTransforms.clear();
   this->dataPtr->actorAnimationData.clear();
   this->dataPtr->entityTemp.clear();
-<<<<<<< HEAD
   this->dataPtr->entityLabel.clear();
-=======
   this->dataPtr->newTransparentVisualLinks.clear();
   this->dataPtr->newInertiaLinks.clear();
   this->dataPtr->newCOMLinks.clear();
->>>>>>> 6754bfb1
   this->dataPtr->newWireframeVisualLinks.clear();
   this->dataPtr->newCollisionLinks.clear();
   this->dataPtr->thermalCameraData.clear();
@@ -1112,10 +1100,8 @@
     }
   }
 
-<<<<<<< HEAD
   this->dataPtr->UpdateVisualLabels(entityLabel);
 
-=======
   // create new transparent visuals
   {
     for (const auto &link : newTransparentVisualLinks)
@@ -1182,7 +1168,6 @@
       }
     }
   }
->>>>>>> 6754bfb1
 
   // create new wireframe visuals
   {
