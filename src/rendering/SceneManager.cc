--- conflicted
+++ resolved
@@ -40,11 +40,7 @@
 #include <ignition/common/MeshManager.hh>
 #include <ignition/common/Skeleton.hh>
 #include <ignition/common/SkeletonAnimation.hh>
-<<<<<<< HEAD
-=======
-#include <ignition/common/MeshManager.hh>
 #include <ignition/common/Uuid.hh>
->>>>>>> 738579df
 
 #include <ignition/msgs/Utility.hh>
 
@@ -688,7 +684,6 @@
     geom = this->dataPtr->scene->CreateMesh(descriptor);
     scale = _geom.MeshShape()->Scale();
   }
-<<<<<<< HEAD
   else if (_geom.Type() == sdf::GeometryType::HEIGHTMAP)
   {
     auto fullPath = common::findFile(asFullPath(_geom.HeightmapShape()->Uri(),
@@ -740,7 +735,7 @@
       ignerr << "Failed to create heightmap [" << fullPath << "]" << std::endl;
     }
     scale = _geom.HeightmapShape()->Size();
-=======
+  }
   else if (_geom.Type() == sdf::GeometryType::POLYLINE)
   {
     std::vector<std::vector<math::Vector2d>> vertices;
@@ -760,7 +755,6 @@
     descriptor.mesh = meshManager->MeshByName(name);
 
     geom = this->dataPtr->scene->CreateMesh(descriptor);
->>>>>>> 738579df
   }
   else
   {
