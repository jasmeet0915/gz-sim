--- conflicted
+++ resolved
@@ -26,11 +26,7 @@
 PeerTracker::PeerTracker(
     PeerInfo _info,
     EventManager *_eventMgr,
-<<<<<<< HEAD
-    const gz::transport::NodeOptions &_options):
-=======
     const transport::NodeOptions &_options):
->>>>>>> 216d5a51
   info(std::move(_info)),
   eventMgr(_eventMgr),
   node(_options)
