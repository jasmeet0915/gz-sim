--- conflicted
+++ resolved
@@ -34,13 +34,8 @@
     // Inline bracket to help doxygen filtering.
     inline namespace IGNITION_GAZEBO_VERSION_NAMESPACE {
     /// \class NetworkManagerPrivate NetworkManagerPrivate.hh
-<<<<<<< HEAD
-    /// ignition/gazebo/NetworkManagerPrivate.hh
+    /// gz/sim/NetworkManagerPrivate.hh
     class IGNITION_GAZEBO_VISIBLE NetworkManagerPrivate
-=======
-    /// gz/sim/NetworkManagerPrivate.hh
-    class NetworkManagerPrivate
->>>>>>> a2a2c856
     {
       /// \brief Network Configuration
       public: NetworkConfig config;
