--- conflicted
+++ resolved
@@ -55,11 +55,7 @@
       /// \brief Traack connection to "PeerStale" Event
       public: ignition::common::ConnectionPtr peerStaleConn;
 
-<<<<<<< HEAD
-      public: std::function<void(UpdateInfo &_info)> stepFunction;
-=======
       public: std::function<void(const UpdateInfo &_info)> stepFunction;
->>>>>>> bc2a4f30
 
       public: EntityComponentManager *ecm;
     };
