/*
 * Copyright (C) 2018 Open Source Robotics Foundation
 *
 * Licensed under the Apache License, Version 2.0 (the "License");
 * you may not use this file except in compliance with the License.
 * You may obtain a copy of the License at
 *
 *     http://www.apache.org/licenses/LICENSE-2.0
 *
 * Unless required by applicable law or agreed to in writing, software
 * distributed under the License is distributed on an "AS IS" BASIS,
 * WITHOUT WARRANTIES OR CONDITIONS OF ANY KIND, either express or implied.
 * See the License for the specific language governing permissions and
 * limitations under the License.
 *
*/
#include "ignition/gazebo/Server.hh"

#include "ignition/common/SystemPaths.hh"
#include <ignition/fuel_tools/Interface.hh>
#include <ignition/fuel_tools/ClientConfig.hh>
#include <sdf/Root.hh>
#include <sdf/Error.hh>
#include "ServerPrivate.hh"
#include "SimulationRunner.hh"

using namespace ignition::gazebo;

static const char kDefaultWorld[] =
  "<?xml version='1.0'?>"
  "<sdf version='1.6'>"
    "<world name='default'>"
      "<plugin filename='libignition-gazebo-physics-system.so'"
      "        name='ignition::gazebo::systems::v0::Physics'>"
      "</plugin>"
      "<plugin filename='libignition-gazebo-systems.so'"
      "        name='ignition::gazebo::systems::v0::SceneBroadcaster'>"
      "</plugin>"
      "<gui fullscreen='0'>"
      "  <plugin filename='Scene3D' name='3D View'>"
      "    <ignition-gui>"
      "      <title>3D View</title>"
      "      <property type='bool' key='showTitleBar'>false</property>"
      "      <property type='string' key='state'>docked</property>"
      "    </ignition-gui>"
      "    <engine>ogre</engine>"
      "    <scene>scene</scene>"
      "    <ambient_light>0.4 0.4 0.4</ambient_light>"
      "    <background_color>0.8 0.8 0.8</background_color>"
      "    <camera_pose>-6 0 6 0 0.5 0</camera_pose>"
      "    <service>/world/default/scene/info</service>"
      "    <pose_topic>/world/default/pose/info</pose_topic>"
      "  </plugin>"
      "  <plugin filename='WorldControl' name='World control'>"
      "    <ignition-gui>"
      "      <title>World control</title>"
      "      <property type='bool' key='showTitleBar'>false</property>"
      "      <property type='bool' key='resizable'>false</property>"
      "      <property type='double' key='height'>72</property>"
      "      <property type='double' key='width'>121</property>"
      "      <property type='double' key='z'>1</property>"
      "      <property type='string' key='state'>floating</property>"
      "      <anchors target='3D View'>"
      "        <line own='left' target='left'/>"
      "        <line own='bottom' target='bottom'/>"
      "      </anchors>"
      "    </ignition-gui>"
      "    <play_pause>true</play_pause>"
      "    <step>true</step>"
      "    <start_paused>true</start_paused>"
      "    <service>/world/default/control</service>"
      "    <stats_topic>/world/default/stats</stats_topic>"
      "  </plugin>"
      "  <plugin filename='WorldStats' name='World stats'>"
      "    <ignition-gui>"
      "      <title>World stats</title>"
      "      <property type='bool' key='showTitleBar'>false</property>"
      "      <property type='bool' key='resizable'>false</property>"
      "      <property type='double' key='height'>110</property>"
      "      <property type='double' key='width'>290</property>"
      "      <property type='double' key='z'>1</property>"
      "      <property type='string' key='state'>floating</property>"
      "      <anchors target='3D View'>"
      "        <line own='right' target='right'/>"
      "        <line own='bottom' target='bottom'/>"
      "      </anchors>"
      "    </ignition-gui>"
      "    <sim_time>true</sim_time>"
      "    <real_time>true</real_time>"
      "    <real_time_factor>true</real_time_factor>"
      "    <iterations>true</iterations>"
      "    <topic>/world/default/stats</topic>"
      "  </plugin>"
      "</gui>"
    "</world>"
  "</sdf>";

/////////////////////////////////////////////////
Server::Server(const ServerConfig &_config)
  : dataPtr(new ServerPrivate)
{
<<<<<<< HEAD
  // Configure the fuel client
  fuel_tools::ClientConfig config;
  if (!_config.ResourceCache().empty())
    config.SetCacheLocation(_config.ResourceCache());
  this->dataPtr->fuelClient.reset(new fuel_tools::FuelClient(config));

  // Configure SDF to fetch assets from ignition fuel.
  sdf::setFindCallback(std::bind(&ServerPrivate::FetchResource,
        this->dataPtr.get(), std::placeholders::_1));

  sdf::Root root;
=======
>>>>>>> 9067e8f7
  sdf::Errors errors;

  // Load a world if specified.
  if (!_config.SdfFile().empty())
  {
<<<<<<< HEAD
    common::SystemPaths systemPaths;
    systemPaths.SetFilePathEnv("IGN_GAZEBO_RESOURCE_PATH");
    std::string filePath = systemPaths.FindFile(_config.SdfFile());

    // \todo(nkoenig) Async resource download.
    // This call can block for a long period of time while
    // resources are downloaded. Blocking here causes the GUI to block with
    // a black screen (search for "Async resource download" in
    // 'src/gui_main.cc'.
    errors = root.Load(filePath);
=======
    errors = this->dataPtr->sdfRoot.Load(_config.SdfFile());
>>>>>>> 9067e8f7
  }
  else
  {
    // Load an empty world.
    /// \todo(nkoenig) Add a "AddWorld" function to sdf::Root.
    errors = this->dataPtr->sdfRoot.LoadSdfString(kDefaultWorld);
  }

  if (!errors.empty())
  {
    for (auto &err : errors)
      ignerr << err << "\n";
    return;
  }

  this->dataPtr->useLevels = _config.UseLevels();

  this->dataPtr->CreateEntities();

  // Set the desired update period, this will override the desired RTF given in
  // the world file which was parsed by CreateEntities.
  if (_config.UpdatePeriod())
  {
    this->SetUpdatePeriod(_config.UpdatePeriod().value());
  }

  // Establish publishers and subscribers.
  this->dataPtr->SetupTransport();
}

/////////////////////////////////////////////////
Server::~Server() = default;

/////////////////////////////////////////////////
bool Server::Run(const bool _blocking, const uint64_t _iterations,
    const bool _paused)
{
  // Set the initial pause state of each simulation runner.
  for (std::unique_ptr<SimulationRunner> &runner : this->dataPtr->simRunners)
    runner->SetPaused(_paused);

  // Check the current state, and return early if preconditions are not met.
  {
    std::lock_guard<std::mutex> lock(this->dataPtr->runMutex);
    if (!this->dataPtr->sigHandler.Initialized())
    {
      ignerr << "Signal handlers were not created. The server won't run.\n";
      return false;
    }

    // Do not allow running more than once.
    if (this->dataPtr->running)
    {
      ignwarn << "The server is already runnnng.\n";
      return false;
    }
  }

  if (_blocking)
    return this->dataPtr->Run(_iterations);

  // Make sure two threads are not created
  std::unique_lock<std::mutex> lock(this->dataPtr->runMutex);
  if (this->dataPtr->runThread.get_id() == std::thread::id())
  {
    std::condition_variable cond;
    this->dataPtr->runThread =
      std::thread(&ServerPrivate::Run, this->dataPtr.get(), _iterations, &cond);

    // Wait for the thread to start. We do this to guarantee that the
    // running variable gets updated before this function returns. With
    // a small number of iterations it is possible that the run thread
    // successfuly completes before this function returns.
    cond.wait(lock);
    return true;
  }

  return false;
}

/////////////////////////////////////////////////
void Server::SetUpdatePeriod(
    const std::chrono::steady_clock::duration &_updatePeriod,
    const unsigned int _worldIndex)
{
  if (_worldIndex < this->dataPtr->simRunners.size())
    this->dataPtr->simRunners[_worldIndex]->SetUpdatePeriod(_updatePeriod);
}

//////////////////////////////////////////////////
bool Server::Running() const
{
  return this->dataPtr->running;
}

//////////////////////////////////////////////////
std::optional<bool> Server::Running(const unsigned int _worldIndex) const
{
  if (_worldIndex < this->dataPtr->simRunners.size())
    return this->dataPtr->simRunners[_worldIndex]->Running();
  return std::nullopt;
}

//////////////////////////////////////////////////
bool Server::SetPaused(const bool _paused,
    const unsigned int _worldIndex) const
{
  if (_worldIndex < this->dataPtr->simRunners.size())
  {
    this->dataPtr->simRunners[_worldIndex]->SetPaused(_paused);
    return true;
  }

  return false;
}

//////////////////////////////////////////////////
std::optional<bool> Server::Paused(const unsigned int _worldIndex) const
{
  if (_worldIndex < this->dataPtr->simRunners.size())
    return this->dataPtr->simRunners[_worldIndex]->Paused();
  return std::nullopt;
}

//////////////////////////////////////////////////
std::optional<uint64_t> Server::IterationCount(
    const unsigned int _worldIndex) const
{
  if (_worldIndex < this->dataPtr->simRunners.size())
    return this->dataPtr->simRunners[_worldIndex]->IterationCount();
  return std::nullopt;
}

//////////////////////////////////////////////////
std::optional<size_t> Server::EntityCount(const unsigned int _worldIndex) const
{
  if (_worldIndex < this->dataPtr->simRunners.size())
    return this->dataPtr->simRunners[_worldIndex]->EntityCount();
  return std::nullopt;
}

//////////////////////////////////////////////////
std::optional<size_t> Server::SystemCount(const unsigned int _worldIndex) const
{
  if (_worldIndex < this->dataPtr->simRunners.size())
    return this->dataPtr->simRunners[_worldIndex]->SystemCount();
  return std::nullopt;
}

//////////////////////////////////////////////////
std::optional<bool> Server::AddSystem(const SystemPluginPtr &_system,
                                      const unsigned int _worldIndex)
{
  // Check the current state, and return early if preconditions are not met.
  std::lock_guard<std::mutex> lock(this->dataPtr->runMutex);
  // Do not allow running more than once.
  if (this->dataPtr->running)
  {
    ignerr << "Cannot add system while the server is runnnng.\n";
    return false;
  }

  if (_worldIndex < this->dataPtr->simRunners.size())
  {
    this->dataPtr->simRunners[_worldIndex]->AddSystem(_system);
    return true;
  }

  return std::nullopt;
}

//////////////////////////////////////////////////
bool Server::HasEntity(const std::string &_name,
                       const unsigned int _worldIndex) const
{
  if (_worldIndex < this->dataPtr->simRunners.size())
    return this->dataPtr->simRunners[_worldIndex]->HasEntity(_name);

  return false;
}

//////////////////////////////////////////////////
std::optional<Entity> Server::EntityByName(const std::string &_name,
    const unsigned int _worldIndex) const
{
  if (_worldIndex < this->dataPtr->simRunners.size())
    return this->dataPtr->simRunners[_worldIndex]->EntityByName(_name);

  return std::nullopt;
}

//////////////////////////////////////////////////
bool Server::RequestRemoveEntity(const std::string &_name,
    bool _recursive, const unsigned int _worldIndex)
{
  if (_worldIndex < this->dataPtr->simRunners.size())
  {
    return this->dataPtr->simRunners[_worldIndex]->RequestRemoveEntity(_name,
        _recursive);
  }

  return false;
}

//////////////////////////////////////////////////
bool Server::RequestRemoveEntity(const Entity _entity,
    bool _recursive, const unsigned int _worldIndex)
{
  if (_worldIndex < this->dataPtr->simRunners.size())
  {
    return this->dataPtr->simRunners[_worldIndex]->RequestRemoveEntity(_entity,
        _recursive);
  }

  return false;
}
<|MERGE_RESOLUTION|>--- conflicted
+++ resolved
@@ -99,7 +99,6 @@
 Server::Server(const ServerConfig &_config)
   : dataPtr(new ServerPrivate)
 {
-<<<<<<< HEAD
   // Configure the fuel client
   fuel_tools::ClientConfig config;
   if (!_config.ResourceCache().empty())
@@ -110,15 +109,11 @@
   sdf::setFindCallback(std::bind(&ServerPrivate::FetchResource,
         this->dataPtr.get(), std::placeholders::_1));
 
-  sdf::Root root;
-=======
->>>>>>> 9067e8f7
   sdf::Errors errors;
 
   // Load a world if specified.
   if (!_config.SdfFile().empty())
   {
-<<<<<<< HEAD
     common::SystemPaths systemPaths;
     systemPaths.SetFilePathEnv("IGN_GAZEBO_RESOURCE_PATH");
     std::string filePath = systemPaths.FindFile(_config.SdfFile());
@@ -128,10 +123,7 @@
     // resources are downloaded. Blocking here causes the GUI to block with
     // a black screen (search for "Async resource download" in
     // 'src/gui_main.cc'.
-    errors = root.Load(filePath);
-=======
-    errors = this->dataPtr->sdfRoot.Load(_config.SdfFile());
->>>>>>> 9067e8f7
+    errors = this->dataPtr->sdfRoot.Load(filePath);
   }
   else
   {
