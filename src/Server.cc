--- conflicted
+++ resolved
@@ -120,16 +120,10 @@
         msg += "File path [" + _config.SdfFile() + "].\n";
       }
       gzmsg <<  msg;
-<<<<<<< HEAD
-      sdf::ParserConfig sdfParserConfig;
-      errors = this->dataPtr->sdfRoot.LoadSdfString(_config.SdfString(), sdfParserConfig);
-      this->dataPtr->sdfRoot.CalculateInertials(errors, sdfParserConfig);
-=======
       sdf::ParserConfig sdfParserConfig = sdf::ParserConfig::GlobalConfig();
       errors = this->dataPtr->sdfRoot.LoadSdfString(
         _config.SdfString(), sdfParserConfig);
       this->dataPtr->sdfRoot.ResolveAutoInertials(errors, sdfParserConfig);
->>>>>>> 32e0e115
       break;
     }
 
@@ -178,13 +172,8 @@
           }
         }
       }
-<<<<<<< HEAD
-      
-      this->dataPtr->sdfRoot.CalculateInertials(errors, sdfParserConfig);
-=======
 
       this->dataPtr->sdfRoot.ResolveAutoInertials(errors, sdfParserConfig);
->>>>>>> 32e0e115
       break;
     }
 
