--- conflicted
+++ resolved
@@ -833,16 +833,6 @@
     }
     case msgs::EntityFactory::kCloneName:
     {
-<<<<<<< HEAD
-      auto entityToClone = this->iface->ecm->EntityByComponents(
-          components::Name(createMsg->clone_name()));
-      auto parentComp =
-        this->iface->ecm->Component<components::ParentEntity>(entityToClone);
-      auto parentEntity = parentComp ? parentComp->Data() : kNullEntity;
-      auto clonedEntity = this->iface->ecm->Clone(entityToClone, parentEntity,
-          createMsg->name(), createMsg->allow_renaming());
-      if (kNullEntity == clonedEntity)
-=======
       auto validClone = false;
       auto clonedEntity = kNullEntity;
       auto entityToClone = this->iface->ecm->EntityByComponents(
@@ -864,7 +854,6 @@
       }
 
       if (!validClone)
->>>>>>> 9ecebc11
       {
         ignerr << "Request to clone an entity named ["
           << createMsg->clone_name() << "] failed." << std::endl;
