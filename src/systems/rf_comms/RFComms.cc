/*
 * Copyright (C) 2022 Open Source Robotics Foundation
 *
 * Licensed under the Apache License, Version 2.0 (the "License");
 * you may not use this file except in compliance with the License.
 * You may obtain a copy of the License at
 *
 *     http://www.apache.org/licenses/LICENSE-2.0
 *
 * Unless required by applicable law or agreed to in writing, software
 * distributed under the License is distributed on an "AS IS" BASIS,
 * WITHOUT WARRANTIES OR CONDITIONS OF ANY KIND, either express or implied.
 * See the License for the specific language governing permissions and
 * limitations under the License.
 *
 */

#include <gz/msgs/dataframe.pb.h>

#include <limits>
#include <list>
#include <random>
#include <string>
#include <tuple>
#include <unordered_map>
#include <utility>

#include <sdf/sdf.hh>
#include <gz/common/Profiler.hh>
#include <gz/math/Pose3.hh>
#include <gz/math/Rand.hh>
#include <gz/plugin/Register.hh>
#include "gz/sim/comms/MsgManager.hh"
#include "gz/sim/components/Pose.hh"
#include "gz/sim/Link.hh"
#include "gz/sim/Model.hh"
#include "gz/sim/Util.hh"
#include "RFComms.hh"

using namespace gz;
using namespace sim;
using namespace systems;

/// \brief Parameters for simple log-normal fading model.
struct RangeConfiguration
{
  /// \brief Hard limit on range.
  double maxRange = 50.0;

  /// \brief Fading exponent.
  double fadingExponent = 2.5;

  /// \brief Received power at 1m (in dBm).
  double l0 = 40;

  /// \brief Standard deviation for received power.
  double sigma = 10;

  /// Output stream operator.
  /// \param[out] _oss Stream.
  /// \param[in] _config configuration to output.
  friend std::ostream &operator<<(std::ostream &_oss,
                                  const RangeConfiguration &_config)
  {
    _oss << "RF Configuration (range-based)" << std::endl
         << "-- max_range: " << _config.maxRange << std::endl
         << "-- fading_exponent: " << _config.fadingExponent << std::endl
         << "-- l0: " << _config.l0 << std::endl
         << "-- sigma: " << _config.sigma << std::endl;

    return _oss;
  }
};

/// \brief Radio configuration parameters.
///
/// Static parameters such as channel capacity and transmit power.
struct RadioConfiguration
{
  /// \brief Capacity of radio in bits-per-second.
  double capacity = 54000000;

  /// \brief Default transmit power in dBm. Default is 27dBm or 500mW.
  double txPower = 27;

  /// \brief Modulation scheme, e.g., QPSK (Quadrature Phase Shift Keyring).
  std::string modulation = "QPSK";

  /// \brief Noise floor of the radio in dBm.
  double noiseFloor = -90;

  /// Output stream operator.
  /// \param _oss Stream.
  /// \param _config configuration to output.
  friend std::ostream &operator<<(std::ostream &_oss,
                                  const RadioConfiguration &_config)
  {
    _oss << "Radio Configuration" << std::endl
         << "-- capacity: " << _config.capacity << std::endl
         << "-- tx_power: " << _config.txPower << std::endl
         << "-- noise_floor: " << _config.noiseFloor << std::endl
         << "-- modulation: " << _config.modulation << std::endl;

    return _oss;
  }
};

/// \brief Store radio state
///
/// Structure to hold radio state including the pose and book-keeping
/// necessary to implement bitrate limits.
struct RadioState
{
  /// \brief Timestamp of last update.
  double timeStamp;

  /// \brief Pose of the radio.
  gz::math::Pose3<double> pose;

  /// \brief Recent sent packet history.
  std::list<std::pair<double, uint64_t>> bytesSent;

  /// \brief Accumulation of bytes sent in an epoch.
  uint64_t bytesSentThisEpoch = 0;

  /// \brief Recent received packet history.
  std::list<std::pair<double, uint64_t>> bytesReceived;

  /// \brief Accumulation of bytes received in an epoch.
  uint64_t bytesReceivedThisEpoch = 0;

  /// \brief Name of the model associated with the radio.
  std::string name;
};

/// \brief Type for holding RF power as a Normally distributed random variable.
struct RFPower
{
  /// \brief Expected value of RF power.
  double mean;

  /// \brief Variance of RF power.
  double variance;

  /// \brief double operator.
  /// \return the RFPower as a double.
  operator double() const
  {
    return mean;
  }
};

/// \brief Private RFComms data class.
class gz::sim::systems::RFComms::Implementation
{
  /// \brief Attempt communication between two nodes.
  ///
  /// The radio configuration, transmitter and receiver state, and
  /// packet size are all used to compute the probability of successful
  /// communication (i.e., based on both SNR and bitrate
  /// limitations). This probability is then used to determine if the
  /// packet is successfully communicated.
  ///
  /// \param[in out] _txState Current state of the transmitter.
  /// \param[in out] _rxState Current state of the receiver.
  /// \param[in] _numBytes Size of the packet.
  /// \return std::tuple<bool, double> reporting if the packet should be
  /// delivered and the received signal strength (in dBm).
  public: std::tuple<bool, double> AttemptSend(RadioState &_txState,
                                               RadioState &_rxState,
                                               const uint64_t &_numBytes);

  /// \brief Convert from dBm to power.
  /// \param[in] _dBm Input in dBm.
  /// \return Power in watts (W).
  private: double DbmToPow(double _dBm) const;

  /// \brief Compute the bit error rate (BER).
  /// \param[in] _power Rx power (dBm).
  /// \param[in] _noise Noise value (dBm).
  /// \return Based on rx_power, noise value, and modulation, compute the bit
  // error rate (BER).
  private: double QPSKPowerToBER(double _power,
                                 double _noise) const;

  /// \brief Function to compute the pathloss between two antenna poses.
  /// \param[in] _txPower Tx power.
  /// \param[in] _txState Radio state of the transmitter.
  /// \param[in] _rxState Radio state of the receiver.
  /// \return The RFPower pathloss distribution of the two antenna poses.
  private: RFPower LogNormalReceivedPower(const double &_txPower,
                                          const RadioState &_txState,
                                          const RadioState &_rxState) const;

  /// \brief Range configuration.
  public: RangeConfiguration rangeConfig;

  /// \brief Radio configuration.
  public: RadioConfiguration radioConfig;

  /// \brief A map where the key is the address and the value its radio state.
  public: std::unordered_map<std::string, RadioState> radioStates;

  /// \brief Duration of an epoch (seconds).
  public: double epochDuration = 1.0;

  /// \brief Random device to seed random engine
  public: std::random_device rd{};

  /// \brief Random number generator.
  public: std::default_random_engine rndEngine{rd()};
};

/////////////////////////////////////////////
double RFComms::Implementation::DbmToPow(double _dBm) const
{
  return 0.001 * pow(10., _dBm / 10.);
}

////////////////////////////////////////////
double RFComms::Implementation::QPSKPowerToBER(
  double _power, double _noise) const
{
  return erfc(sqrt(_power / _noise));
}

/////////////////////////////////////////////
RFPower RFComms::Implementation::LogNormalReceivedPower(
  const double &_txPower, const RadioState &_txState,
  const RadioState &_rxState) const
{
  const double kRange = _txState.pose.Pos().Distance(_rxState.pose.Pos());

  if (this->rangeConfig.maxRange > 0.0 && kRange > this->rangeConfig.maxRange)
    return {-std::numeric_limits<double>::infinity(), 0.0};

  const double kPL = this->rangeConfig.l0 +
    10 * this->rangeConfig.fadingExponent * log10(kRange);

  return {_txPower - kPL, pow(this->rangeConfig.sigma, 2.)};
}

/////////////////////////////////////////////
std::tuple<bool, double> RFComms::Implementation::AttemptSend(
  RadioState &_txState, RadioState &_rxState, const uint64_t &_numBytes)
{
  double now = _txState.timeStamp;

  // Maintain running window of bytes sent over the last epoch, e.g., 1s.
  while (!_txState.bytesSent.empty() &&
         _txState.bytesSent.front().first <= now - this->epochDuration)
  {
    _txState.bytesSentThisEpoch -= _txState.bytesSent.front().second;
    _txState.bytesSent.pop_front();
  }

  // gzdbg << "Bytes sent: " <<  _txState.bytesSentThisEpoch << " + "
  //        << _numBytes << " = "
  //        << _txState.bytesSentThisEpoch + _numBytes << std::endl;

  // Compute prospective accumulated bits along with time window
  // (including this packet).
  auto bitsSent =
    static_cast<double>((_txState.bytesSentThisEpoch + _numBytes) * 8);

  // Check current epoch bitrate vs capacity and fail to send accordingly
  if (bitsSent > this->radioConfig.capacity * this->epochDuration)
  {
<<<<<<< HEAD
    gzwarn << "Bitrate limited: " << bitsSent << "bits sent (limit: "
            << this->radioConfig.capacity * this->epochDuration << std::endl;
=======
    ignwarn << "Bitrate limited: [" << _txState.name << "] " << bitsSent
            << " bits sent (limit: "
            << this->radioConfig.capacity * this->epochDuration << ")"
            << std::endl;
>>>>>>> 216d5a51
    return std::make_tuple(false, std::numeric_limits<double>::lowest());
  }

  // Record these bytes.
  _txState.bytesSent.push_back(std::make_pair(now, _numBytes));
  _txState.bytesSentThisEpoch += _numBytes;

  // Get the received power based on TX power and position of each node.
  auto rxPowerDist =
    this->LogNormalReceivedPower(this->radioConfig.txPower, _txState, _rxState);

  double rxPower = rxPowerDist.mean;
  if (rxPowerDist.variance > 0.0)
  {
    std::normal_distribution<> d{rxPowerDist.mean, sqrt(rxPowerDist.variance)};
    rxPower = d(this->rndEngine);
  }

  // Based on rx_power, noise value, and modulation, compute the bit
  // error rate (BER).
  double ber = this->QPSKPowerToBER(
    this->DbmToPow(rxPower), this->DbmToPow(this->radioConfig.noiseFloor));
  double packetDropProb =

    1.0 - exp(static_cast<double>(_numBytes) * log(1 - ber));

  // gzdbg << "TX power (dBm): " << this->radioConfig.txPower << "\n" <<
  //           "RX power (dBm): " << rxPower << "\n" <<
  //           "BER: " << ber << "\n" <<
  //           "# Bytes: " << _numBytes << "\n" <<
  //           "PER: " << packetDropProb << std::endl;

  double randDraw = gz::math::Rand::DblUniform();
  bool packetReceived = randDraw > packetDropProb;

  if (!packetReceived)
    return std::make_tuple(false, std::numeric_limits<double>::lowest());

  // Maintain running window of bytes received over the last epoch, e.g., 1s.
  while (!_rxState.bytesReceived.empty() &&
         _rxState.bytesReceived.front().first <= now - this->epochDuration)
  {
    _rxState.bytesReceivedThisEpoch -= _rxState.bytesReceived.front().second;
    _rxState.bytesReceived.pop_front();
  }

  // gzdbg << "bytes received: " << _rxState.bytesReceivedThisEpoch
  //        << " + " << _numBytes
  //       << " = " << _rxState.bytesReceivedThisEpoch + _numBytes << std::endl;

  // Compute prospective accumulated bits along with time window
  // (including this packet).
  auto bitsReceived =
    static_cast<double>((_rxState.bytesReceivedThisEpoch + _numBytes) * 8);

  // Check current epoch bitrate vs capacity and fail to send accordingly.
  if (bitsReceived > this->radioConfig.capacity * this->epochDuration)
  {
<<<<<<< HEAD
    // gzwarn << "Bitrate limited: " <<  bitsReceived
    //         << "bits received (limit: "
    //         << this->radioConfig.capacity * this->epochDuration << std::endl;
=======
    ignwarn << "Bitrate limited: [" << _rxState.name << "] " <<  bitsReceived
            << " bits received (limit: "
            << this->radioConfig.capacity * this->epochDuration << ")"
            << std::endl;
>>>>>>> 216d5a51
    return std::make_tuple(false, std::numeric_limits<double>::lowest());
  }

  // Record these bytes.
  _rxState.bytesReceived.push_back(std::make_pair(now, _numBytes));
  _rxState.bytesReceivedThisEpoch += _numBytes;

  return std::make_tuple(true, rxPower);
}

//////////////////////////////////////////////////
RFComms::RFComms()
  : dataPtr(gz::utils::MakeUniqueImpl<Implementation>())
{
}

//////////////////////////////////////////////////
void RFComms::Load(const Entity &/*_entity*/,
    std::shared_ptr<const sdf::Element> _sdf,
    EntityComponentManager &/*_ecm*/,
    EventManager &/*_eventMgr*/)
{
  if (_sdf->HasElement("range_config"))
  {
    sdf::ElementPtr elem = _sdf->Clone()->GetElement("range_config");

    this->dataPtr->rangeConfig.maxRange =
      elem->Get<double>("max_range", this->dataPtr->rangeConfig.maxRange).first;

    this->dataPtr->rangeConfig.fadingExponent =
      elem->Get<double>("fading_exponent",
        this->dataPtr->rangeConfig.fadingExponent).first;

    this->dataPtr->rangeConfig.l0 =
      elem->Get<double>("l0", this->dataPtr->rangeConfig.l0).first;

    this->dataPtr->rangeConfig.sigma =
      elem->Get<double>("sigma", this->dataPtr->rangeConfig.sigma).first;
  }

  if (_sdf->HasElement("radio_config"))
  {
    sdf::ElementPtr elem = _sdf->Clone()->GetElement("radio_config");

    this->dataPtr->radioConfig.capacity =
      elem->Get<double>("capacity", this->dataPtr->radioConfig.capacity).first;

    this->dataPtr->radioConfig.txPower =
      elem->Get<double>("tx_power", this->dataPtr->radioConfig.txPower).first;

    this->dataPtr->radioConfig.modulation =
      elem->Get<std::string>("modulation",
        this->dataPtr->radioConfig.modulation).first;

    this->dataPtr->radioConfig.noiseFloor =
      elem->Get<double>("noise_floor",
        this->dataPtr->radioConfig.noiseFloor).first;
  }

  gzdbg << "Range configuration:" << std::endl
         << this->dataPtr->rangeConfig << std::endl;

  gzdbg << "Radio configuration:" << std::endl
         << this->dataPtr->radioConfig << std::endl;
}

//////////////////////////////////////////////////
void RFComms::Step(
      const UpdateInfo &_info,
      const comms::Registry &_currentRegistry,
      comms::Registry &_newRegistry,
      EntityComponentManager &_ecm)
{
  // Update ratio states.
  for (auto & [address, content] : _currentRegistry)
  {
    // Associate entity if needed.
    if (content.entity == kNullEntity)
    {
      auto entities = sim::entitiesFromScopedName(content.modelName, _ecm);
      if (entities.empty())
        continue;

      auto entityId = *(entities.begin());
      if (entityId == kNullEntity)
        continue;

      _newRegistry[address].entity = entityId;

      enableComponent<components::WorldPose>(_ecm, entityId);
    }
    else
    {
      // Update radio state.
      const auto kPose = sim::worldPose(content.entity, _ecm);
      this->dataPtr->radioStates[address].pose = kPose;
      this->dataPtr->radioStates[address].timeStamp =
        std::chrono::duration<double>(_info.simTime).count();
      this->dataPtr->radioStates[address].name = content.modelName;
    }
  }

  for (auto & [address, content] : _currentRegistry)
  {
    // Reference to the outbound queue for this address.
    auto &outbound = content.outboundMsgs;

    // The source address needs to be attached to a robot.
    auto itSrc = this->dataPtr->radioStates.find(address);
    if (itSrc != this->dataPtr->radioStates.end())
    {
      // All these messages need to be processed.
      for (const auto &msg : outbound)
      {
        // The destination address needs to be attached to a robot.
        auto itDst = this->dataPtr->radioStates.find(msg->dst_address());
        if (itDst == this->dataPtr->radioStates.end())
          continue;

        auto [sendPacket, rssi] = this->dataPtr->AttemptSend(
          itSrc->second, itDst->second, msg->data().size());

        if (sendPacket)
        {
          // We create a copy of the outbound message because each destination
          // might have a different rssi value.
          auto inboundMsg = std::make_shared<msgs::Dataframe>(*msg);

          // Add rssi.
          auto *rssiPtr = inboundMsg->mutable_header()->add_data();
          rssiPtr->set_key("rssi");
          rssiPtr->add_value(std::to_string(rssi));

          _newRegistry[msg->dst_address()].inboundMsgs.push_back(inboundMsg);
        }
      }
    }

    // Clear the outbound queue.
    _newRegistry[address].outboundMsgs.clear();
  }
}

GZ_ADD_PLUGIN(RFComms,
                    gz::sim::System,
                    comms::ICommsModel::ISystemConfigure,
                    comms::ICommsModel::ISystemPreUpdate)

GZ_ADD_PLUGIN_ALIAS(RFComms,
                          "gz::sim::systems::RFComms")

// TODO(CH3): Deprecated, remove on version 8
GZ_ADD_PLUGIN_ALIAS(RFComms,
                          "ignition::gazebo::systems::RFComms")<|MERGE_RESOLUTION|>--- conflicted
+++ resolved
@@ -266,15 +266,10 @@
   // Check current epoch bitrate vs capacity and fail to send accordingly
   if (bitsSent > this->radioConfig.capacity * this->epochDuration)
   {
-<<<<<<< HEAD
-    gzwarn << "Bitrate limited: " << bitsSent << "bits sent (limit: "
-            << this->radioConfig.capacity * this->epochDuration << std::endl;
-=======
-    ignwarn << "Bitrate limited: [" << _txState.name << "] " << bitsSent
+    gzwarn << "Bitrate limited: [" << _txState.name << "] " << bitsSent
             << " bits sent (limit: "
             << this->radioConfig.capacity * this->epochDuration << ")"
             << std::endl;
->>>>>>> 216d5a51
     return std::make_tuple(false, std::numeric_limits<double>::lowest());
   }
 
@@ -333,16 +328,10 @@
   // Check current epoch bitrate vs capacity and fail to send accordingly.
   if (bitsReceived > this->radioConfig.capacity * this->epochDuration)
   {
-<<<<<<< HEAD
-    // gzwarn << "Bitrate limited: " <<  bitsReceived
-    //         << "bits received (limit: "
-    //         << this->radioConfig.capacity * this->epochDuration << std::endl;
-=======
-    ignwarn << "Bitrate limited: [" << _rxState.name << "] " <<  bitsReceived
-            << " bits received (limit: "
-            << this->radioConfig.capacity * this->epochDuration << ")"
-            << std::endl;
->>>>>>> 216d5a51
+    gzwarn << "Bitrate limited: [" << _rxState.name << "] " <<  bitsReceived
+           << " bits received (limit: "
+           << this->radioConfig.capacity * this->epochDuration << ")"
+           << std::endl;
     return std::make_tuple(false, std::numeric_limits<double>::lowest());
   }
 
