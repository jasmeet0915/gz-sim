--- conflicted
+++ resolved
@@ -132,14 +132,10 @@
   public: std::condition_variable renderCv;
 
   /// \brief Connection to events::Stop event, used to stop thread
-<<<<<<< HEAD
-  public: gz::common::ConnectionPtr stopConn;
+  public: common::ConnectionPtr stopConn;
 
   /// \brief Connection to events::ForceRender event, used to force rendering
-  public: gz::common::ConnectionPtr forceRenderConn;
-=======
-  public: common::ConnectionPtr stopConn;
->>>>>>> 216d5a51
+  public: common::ConnectionPtr forceRenderConn;
 
   /// \brief Update time for the next rendering iteration
   public: std::chrono::steady_clock::duration updateTime;
