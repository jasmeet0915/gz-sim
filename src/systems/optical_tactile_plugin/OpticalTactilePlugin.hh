--- conflicted
+++ resolved
@@ -87,16 +87,6 @@
   ///                    depth camera. This element is optional, and the
   ///                    default value is false.
 
-<<<<<<< HEAD
-    class OpticalTactilePlugin :
-      public System,
-      public ISystemConfigure,
-      public ISystemPreUpdate,
-      public ISystemPostUpdate
-    {
-      /// \brief Constructor
-      public: OpticalTactilePlugin();
-=======
   class IGNITION_GAZEBO_VISIBLE OpticalTactilePlugin :
     public System,
     public ISystemConfigure,
@@ -105,7 +95,6 @@
   {
     /// \brief Constructor
     public: OpticalTactilePlugin();
->>>>>>> 1a7c6062
 
     /// \brief Destructor
     public: ~OpticalTactilePlugin() override = default;
