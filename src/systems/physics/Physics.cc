--- conflicted
+++ resolved
@@ -161,40 +161,6 @@
   /// implement to be supported by this system.
   /// New features can't be added to this list in minor / patch releases, in
   /// order to maintain backwards compatibility with downstream physics plugins.
-<<<<<<< HEAD
-  public: struct MinimumFeatureList : gz::physics::FeatureList<
-          gz::physics::FindFreeGroupFeature,
-          gz::physics::SetFreeGroupWorldPose,
-          gz::physics::FreeGroupFrameSemantics,
-          gz::physics::LinkFrameSemantics,
-          gz::physics::ForwardStep,
-          gz::physics::RemoveModelFromWorld,
-          gz::physics::sdf::ConstructSdfModel,
-          gz::physics::sdf::ConstructSdfWorld,
-          gz::physics::GetLinkFromModel,
-          gz::physics::GetShapeFromLink
-          >{};
-
-  /// \brief Engine type with just the minimum features.
-  public: using EnginePtrType = gz::physics::EnginePtr<
-            gz::physics::FeaturePolicy3d, MinimumFeatureList>;
-
-  /// \brief World type with just the minimum features.
-  public: using WorldPtrType = gz::physics::WorldPtr<
-            gz::physics::FeaturePolicy3d, MinimumFeatureList>;
-
-  /// \brief Model type with just the minimum features.
-  public: using ModelPtrType = gz::physics::ModelPtr<
-            gz::physics::FeaturePolicy3d, MinimumFeatureList>;
-
-  /// \brief Link type with just the minimum features.
-  public: using LinkPtrType = gz::physics::LinkPtr<
-            gz::physics::FeaturePolicy3d, MinimumFeatureList>;
-
-  /// \brief Free group type with just the minimum features.
-  public: using FreeGroupPtrType = gz::physics::FreeGroupPtr<
-            gz::physics::FeaturePolicy3d, MinimumFeatureList>;
-=======
   public: struct MinimumFeatureList : physics::FeatureList<
           physics::FindFreeGroupFeature,
           physics::SetFreeGroupWorldPose,
@@ -202,9 +168,10 @@
           physics::LinkFrameSemantics,
           physics::ForwardStep,
           physics::RemoveModelFromWorld,
-          physics::sdf::ConstructSdfLink,
           physics::sdf::ConstructSdfModel,
-          physics::sdf::ConstructSdfWorld
+          physics::sdf::ConstructSdfWorld,
+          physics::GetLinkFromModel,
+          physics::GetShapeFromLink
           >{};
 
   /// \brief Engine type with just the minimum features.
@@ -226,7 +193,6 @@
   /// \brief Free group type with just the minimum features.
   public: using FreeGroupPtrType = physics::FreeGroupPtr<
             physics::FeaturePolicy3d, MinimumFeatureList>;
->>>>>>> 216d5a51
 
   /// \brief Create physics entities
   /// \param[in] _ecm Constant reference to ECM.
@@ -353,11 +319,7 @@
   /// \param[in] _from An ancestor of the _to entity.
   /// \param[in] _to A descendant of the _from entity.
   /// \return Pose transform between the two entities
-<<<<<<< HEAD
-  public: gz::math::Pose3d RelativePose(const Entity &_from,
-=======
   public: math::Pose3d RelativePose(const Entity &_from,
->>>>>>> 216d5a51
       const Entity &_to, const EntityComponentManager &_ecm) const;
 
   /// \brief Enable contact surface customization for the given world.
@@ -496,32 +458,18 @@
   public: struct FrictionPyramidSlipComplianceFeatureList
       : physics::FeatureList<
             MinimumFeatureList,
-<<<<<<< HEAD
-            gz::physics::GetShapeFrictionPyramidSlipCompliance,
-            gz::physics::SetShapeFrictionPyramidSlipCompliance>{};
-=======
             physics::GetShapeFrictionPyramidSlipCompliance,
             physics::SetShapeFrictionPyramidSlipCompliance>{};
->>>>>>> 216d5a51
   //////////////////////////////////////////////////
   // Joints
 
   /// \brief Feature list to handle joints.
-<<<<<<< HEAD
-  public: struct JointFeatureList : gz::physics::FeatureList<
-            MinimumFeatureList,
-            gz::physics::GetJointFromModel,
-            gz::physics::GetBasicJointProperties,
-            gz::physics::GetBasicJointState,
-            gz::physics::SetBasicJointState>{};
-=======
   public: struct JointFeatureList : physics::FeatureList<
             MinimumFeatureList,
+            physics::GetJointFromModel,
             physics::GetBasicJointProperties,
             physics::GetBasicJointState,
-            physics::SetBasicJointState,
-            physics::sdf::ConstructSdfJoint>{};
->>>>>>> 216d5a51
+            physics::SetBasicJointState>{};
 
   /// \brief Feature list to construct joints
   public: struct ConstructSdfJointFeatureList : gz::physics::FeatureList<
@@ -548,30 +496,6 @@
   // Collisions
 
   /// \brief Feature list to handle collisions.
-<<<<<<< HEAD
-  public: struct CollisionFeatureList : gz::physics::FeatureList<
-            MinimumFeatureList,
-            gz::physics::sdf::ConstructSdfCollision>{};
-
-  /// \brief Feature list to handle contacts information.
-  public: struct ContactFeatureList : gz::physics::FeatureList<
-            CollisionFeatureList,
-            gz::physics::GetContactsFromLastStepFeature>{};
-
-  /// \brief Feature list to change contacts before they are applied to physics.
-  public: struct SetContactPropertiesCallbackFeatureList :
-            gz::physics::FeatureList<
-              ContactFeatureList,
-              gz::physics::SetContactPropertiesCallbackFeature>{};
-
-  /// \brief Collision type with collision features.
-  public: using ShapePtrType = gz::physics::ShapePtr<
-            gz::physics::FeaturePolicy3d, CollisionFeatureList>;
-
-  /// \brief World type with just the minimum features. Non-pointer.
-  public: using WorldShapeType = gz::physics::World<
-            gz::physics::FeaturePolicy3d, ContactFeatureList>;
-=======
   public: struct CollisionFeatureList : physics::FeatureList<
             MinimumFeatureList,
             physics::sdf::ConstructSdfCollision>{};
@@ -594,46 +518,28 @@
   /// \brief World type with just the minimum features. Non-pointer.
   public: using WorldShapeType = physics::World<
             physics::FeaturePolicy3d, ContactFeatureList>;
->>>>>>> 216d5a51
 
   //////////////////////////////////////////////////
   // Collision filtering with bitmasks
 
   /// \brief Feature list to filter collisions with bitmasks.
-<<<<<<< HEAD
-  public: struct CollisionMaskFeatureList : gz::physics::FeatureList<
-          CollisionFeatureList,
-          gz::physics::CollisionFilterMaskFeature>{};
-=======
   public: struct CollisionMaskFeatureList : physics::FeatureList<
           CollisionFeatureList,
           physics::CollisionFilterMaskFeature>{};
->>>>>>> 216d5a51
 
   //////////////////////////////////////////////////
   // Link force
   /// \brief Feature list for applying forces to links.
-<<<<<<< HEAD
-  public: struct LinkForceFeatureList : gz::physics::FeatureList<
-            gz::physics::AddLinkExternalForceTorque>{};
-=======
   public: struct LinkForceFeatureList : physics::FeatureList<
             physics::AddLinkExternalForceTorque>{};
->>>>>>> 216d5a51
 
 
   //////////////////////////////////////////////////
   // Bounding box
   /// \brief Feature list for model bounding box.
-<<<<<<< HEAD
-  public: struct BoundingBoxFeatureList : gz::physics::FeatureList<
-            MinimumFeatureList,
-            gz::physics::GetModelBoundingBox>{};
-=======
   public: struct BoundingBoxFeatureList : physics::FeatureList<
             MinimumFeatureList,
             physics::GetModelBoundingBox>{};
->>>>>>> 216d5a51
 
 
   //////////////////////////////////////////////////
@@ -667,13 +573,8 @@
   //////////////////////////////////////////////////
   // World velocity command
   public: struct WorldVelocityCommandFeatureList :
-<<<<<<< HEAD
-            gz::physics::FeatureList<
-              gz::physics::SetFreeGroupWorldVelocity>{};
-=======
             physics::FeatureList<
               physics::SetFreeGroupWorldVelocity>{};
->>>>>>> 216d5a51
 
 
   //////////////////////////////////////////////////
@@ -717,15 +618,9 @@
   // Nested Models
 
   /// \brief Feature list to construct nested models
-<<<<<<< HEAD
-  public: struct NestedModelFeatureList : gz::physics::FeatureList<
-            MinimumFeatureList,
-            gz::physics::sdf::ConstructSdfNestedModel>{};
-=======
   public: struct NestedModelFeatureList : physics::FeatureList<
             MinimumFeatureList,
             physics::sdf::ConstructSdfNestedModel>{};
->>>>>>> 216d5a51
 
   //////////////////////////////////////////////////
   /// \brief World EntityFeatureMap
@@ -935,11 +830,7 @@
   }
 
   // Load engine plugin
-<<<<<<< HEAD
-  gz::plugin::Loader pluginLoader;
-=======
   plugin::Loader pluginLoader;
->>>>>>> 216d5a51
   auto plugins = pluginLoader.LoadLib(pathToLib);
   if (plugins.empty())
   {
@@ -969,13 +860,8 @@
       continue;
     }
 
-<<<<<<< HEAD
-    this->dataPtr->engine = gz::physics::RequestEngine<
-      gz::physics::FeaturePolicy3d,
-=======
     this->dataPtr->engine = physics::RequestEngine<
       physics::FeaturePolicy3d,
->>>>>>> 216d5a51
       PhysicsPrivate::MinimumFeatureList>::From(plugin);
 
     if (nullptr != this->dataPtr->engine)
@@ -985,13 +871,8 @@
       break;
     }
 
-<<<<<<< HEAD
-    auto missingFeatures = gz::physics::RequestEngine<
-        gz::physics::FeaturePolicy3d,
-=======
     auto missingFeatures = physics::RequestEngine<
         physics::FeaturePolicy3d,
->>>>>>> 216d5a51
         PhysicsPrivate::MinimumFeatureList>::MissingFeatureNames(plugin);
 
     std::stringstream msg;
@@ -1507,11 +1388,7 @@
             return true;
           }
 
-<<<<<<< HEAD
-          auto &meshManager = *gz::common::MeshManager::Instance();
-=======
           auto &meshManager = *common::MeshManager::Instance();
->>>>>>> 216d5a51
           auto fullPath = asFullPath(meshSdf->Uri(), meshSdf->FilePath());
           auto *mesh = meshManager.Load(fullPath);
           if (nullptr == mesh)
@@ -2889,17 +2766,10 @@
 gz::physics::ForwardStep::Output PhysicsPrivate::Step(
     const std::chrono::steady_clock::duration &_dt)
 {
-<<<<<<< HEAD
   GZ_PROFILE("PhysicsPrivate::Step");
-  gz::physics::ForwardStep::Input input;
-  gz::physics::ForwardStep::State state;
-  gz::physics::ForwardStep::Output output;
-=======
-  IGN_PROFILE("PhysicsPrivate::Step");
   physics::ForwardStep::Input input;
   physics::ForwardStep::State state;
   physics::ForwardStep::Output output;
->>>>>>> 216d5a51
 
   input.Get<std::chrono::steady_clock::duration>() = _dt;
 
@@ -2912,11 +2782,7 @@
 }
 
 //////////////////////////////////////////////////
-<<<<<<< HEAD
-gz::math::Pose3d PhysicsPrivate::RelativePose(const Entity &_from,
-=======
 math::Pose3d PhysicsPrivate::RelativePose(const Entity &_from,
->>>>>>> 216d5a51
   const Entity &_to, const EntityComponentManager &_ecm) const
 {
   math::Pose3d transform;
@@ -3477,11 +3343,7 @@
               this->LinkFrameDataAtOffset(linkPhys, _pose->Data());
 
           auto entityWorldPose = math::eigen3::convert(entityFrameData.pose);
-<<<<<<< HEAD
-          gz::math::Vector3d entityWorldAngularVel =
-=======
           math::Vector3d entityWorldAngularVel =
->>>>>>> 216d5a51
               math::eigen3::convert(entityFrameData.angularVelocity);
 
           auto entityBodyAngularVel =
@@ -3506,11 +3368,7 @@
               this->LinkFrameDataAtOffset(linkPhys, _pose->Data());
 
           auto entityWorldPose = math::eigen3::convert(entityFrameData.pose);
-<<<<<<< HEAD
-          gz::math::Vector3d entityWorldLinearAcc =
-=======
           math::Vector3d entityWorldLinearAcc =
->>>>>>> 216d5a51
               math::eigen3::convert(entityFrameData.linearAcceleration);
 
           auto entityBodyLinearAcc =
@@ -3939,13 +3797,8 @@
          << _world << "]" << std::endl;
 }
 
-<<<<<<< HEAD
 GZ_ADD_PLUGIN(Physics,
-                    gz::sim::System,
-=======
-IGNITION_ADD_PLUGIN(Physics,
-                    gazebo::System,
->>>>>>> 216d5a51
+                    System,
                     Physics::ISystemConfigure,
                     Physics::ISystemReset,
                     Physics::ISystemUpdate)
