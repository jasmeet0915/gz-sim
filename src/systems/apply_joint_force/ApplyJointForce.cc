/*
 * Copyright (C) 2019 Open Source Robotics Foundation
 *
 * Licensed under the Apache License, Version 2.0 (the "License");
 * you may not use this file except in compliance with the License.
 * You may obtain a copy of the License at
 *
 *     http://www.apache.org/licenses/LICENSE-2.0
 *
 * Unless required by applicable law or agreed to in writing, software
 * distributed under the License is distributed on an "AS IS" BASIS,
 * WITHOUT WARRANTIES OR CONDITIONS OF ANY KIND, either express or implied.
 * See the License for the specific language governing permissions and
 * limitations under the License.
 *
 */

#include "ApplyJointForce.hh"

#include <string>

#include <gz/common/Profiler.hh>
#include <gz/msgs/double.pb.h>
#include <gz/plugin/Register.hh>
#include <gz/transport/Node.hh>

#include "gz/sim/components/JointForceCmd.hh"
#include "gz/sim/Model.hh"
#include "gz/sim/Util.hh"

using namespace gz;
using namespace sim;
using namespace systems;

class gz::sim::systems::ApplyJointForcePrivate
{
  /// \brief Callback for joint force subscription
  /// \param[in] _msg Joint force message
<<<<<<< HEAD
  public: void OnCmdForce(const gz::msgs::Double &_msg);
=======
  public: void OnCmdForce(const msgs::Double &_msg);
>>>>>>> 216d5a51

  /// \brief Gazebo communication node.
  public: transport::Node node;

  /// \brief Joint Entity
  public: Entity jointEntity;

  /// \brief Joint name
  public: std::string jointName;

  /// \brief Commanded joint force
  public: double jointForceCmd;

  /// \brief mutex to protect jointForceCmd
  public: std::mutex jointForceCmdMutex;

  /// \brief Model interface
  public: Model model{kNullEntity};
};

//////////////////////////////////////////////////
ApplyJointForce::ApplyJointForce()
  : dataPtr(std::make_unique<ApplyJointForcePrivate>())
{
}

//////////////////////////////////////////////////
void ApplyJointForce::Configure(const Entity &_entity,
    const std::shared_ptr<const sdf::Element> &_sdf,
    EntityComponentManager &_ecm,
    EventManager &/*_eventMgr*/)
{
  this->dataPtr->model = Model(_entity);

  if (!this->dataPtr->model.Valid(_ecm))
  {
    gzerr << "ApplyJointForce plugin should be attached to a model entity. "
           << "Failed to initialize." << std::endl;
    return;
  }

  auto sdfClone = _sdf->Clone();

  // Get params from SDF
  auto sdfElem = sdfClone->GetElement("joint_name");
  if (sdfElem)
  {
    this->dataPtr->jointName = sdfElem->Get<std::string>();
  }

  if (this->dataPtr->jointName == "")
  {
    gzerr << "ApplyJointForce found an empty jointName parameter. "
           << "Failed to initialize.";
    return;
  }

  // Subscribe to commands
  auto topic = transport::TopicUtils::AsValidTopic("/model/" +
      this->dataPtr->model.Name(_ecm) + "/joint/" + this->dataPtr->jointName +
      "/cmd_force");
  if (topic.empty())
  {
    gzerr << "Failed to create valid topic for [" << this->dataPtr->jointName
           << "]" << std::endl;
    return;
  }
  this->dataPtr->node.Subscribe(topic, &ApplyJointForcePrivate::OnCmdForce,
                                this->dataPtr.get());

  gzmsg << "ApplyJointForce subscribing to Double messages on [" << topic
         << "]" << std::endl;
}

//////////////////////////////////////////////////
<<<<<<< HEAD
void ApplyJointForce::PreUpdate(const gz::sim::UpdateInfo &_info,
    gz::sim::EntityComponentManager &_ecm)
=======
void ApplyJointForce::PreUpdate(const UpdateInfo &_info,
    EntityComponentManager &_ecm)
>>>>>>> 216d5a51
{
  GZ_PROFILE("ApplyJointForce::PreUpdate");

  // \TODO(anyone) Support rewind
  if (_info.dt < std::chrono::steady_clock::duration::zero())
  {
    gzwarn << "Detected jump back in time ["
        << std::chrono::duration_cast<std::chrono::seconds>(_info.dt).count()
        << "s]. System may not work properly." << std::endl;
  }

  // If the joint hasn't been identified yet, look for it
  if (this->dataPtr->jointEntity == kNullEntity)
  {
    this->dataPtr->jointEntity =
        this->dataPtr->model.JointByName(_ecm, this->dataPtr->jointName);
  }

  if (this->dataPtr->jointEntity == kNullEntity)
    return;

  // Nothing left to do if paused.
  if (_info.paused)
    return;

  // Update joint force
  auto force = _ecm.Component<components::JointForceCmd>(
      this->dataPtr->jointEntity);

  std::lock_guard<std::mutex> lock(this->dataPtr->jointForceCmdMutex);

  if (force == nullptr)
  {
    _ecm.CreateComponent(
        this->dataPtr->jointEntity,
        components::JointForceCmd({this->dataPtr->jointForceCmd}));
  }
  else
  {
    force->Data()[0] += this->dataPtr->jointForceCmd;
  }
}

//////////////////////////////////////////////////
void ApplyJointForcePrivate::OnCmdForce(const msgs::Double &_msg)
{
  std::lock_guard<std::mutex> lock(this->jointForceCmdMutex);
  this->jointForceCmd = _msg.data();
}

<<<<<<< HEAD
GZ_ADD_PLUGIN(ApplyJointForce,
                    gz::sim::System,
=======
IGNITION_ADD_PLUGIN(ApplyJointForce,
                    System,
>>>>>>> 216d5a51
                    ApplyJointForce::ISystemConfigure,
                    ApplyJointForce::ISystemPreUpdate)

GZ_ADD_PLUGIN_ALIAS(ApplyJointForce,
                          "gz::sim::systems::ApplyJointForce")

// TODO(CH3): Deprecated, remove on version 8
GZ_ADD_PLUGIN_ALIAS(ApplyJointForce,
                          "ignition::gazebo::systems::ApplyJointForce")<|MERGE_RESOLUTION|>--- conflicted
+++ resolved
@@ -36,11 +36,7 @@
 {
   /// \brief Callback for joint force subscription
   /// \param[in] _msg Joint force message
-<<<<<<< HEAD
-  public: void OnCmdForce(const gz::msgs::Double &_msg);
-=======
   public: void OnCmdForce(const msgs::Double &_msg);
->>>>>>> 216d5a51
 
   /// \brief Gazebo communication node.
   public: transport::Node node;
@@ -116,13 +112,8 @@
 }
 
 //////////////////////////////////////////////////
-<<<<<<< HEAD
-void ApplyJointForce::PreUpdate(const gz::sim::UpdateInfo &_info,
-    gz::sim::EntityComponentManager &_ecm)
-=======
 void ApplyJointForce::PreUpdate(const UpdateInfo &_info,
     EntityComponentManager &_ecm)
->>>>>>> 216d5a51
 {
   GZ_PROFILE("ApplyJointForce::PreUpdate");
 
@@ -173,13 +164,8 @@
   this->jointForceCmd = _msg.data();
 }
 
-<<<<<<< HEAD
 GZ_ADD_PLUGIN(ApplyJointForce,
-                    gz::sim::System,
-=======
-IGNITION_ADD_PLUGIN(ApplyJointForce,
                     System,
->>>>>>> 216d5a51
                     ApplyJointForce::ISystemConfigure,
                     ApplyJointForce::ISystemPreUpdate)
 
