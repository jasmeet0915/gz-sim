/*
 * Copyright (C) 2019 Open Source Robotics Foundation
 *
 * Licensed under the Apache License, Version 2.0 (the "License");
 * you may not use this file except in compliance with the License.
 * You may obtain a copy of the License at
 *
 *     http://www.apache.org/licenses/LICENSE-2.0
 *
 * Unless required by applicable law or agreed to in writing, software
 * distributed under the License is distributed on an "AS IS" BASIS,
 * WITHOUT WARRANTIES OR CONDITIONS OF ANY KIND, either express or implied.
 * See the License for the specific language governing permissions and
 * limitations under the License.
 *
 */

#include "JointController.hh"

#include <ignition/msgs/double.pb.h>

#include <string>

#include <ignition/common/Profiler.hh>
#include <ignition/math/PID.hh>
#include <ignition/plugin/Register.hh>
#include <ignition/transport/Node.hh>

#include "ignition/gazebo/components/JointForceCmd.hh"
#include "ignition/gazebo/components/JointVelocity.hh"
#include "ignition/gazebo/components/JointVelocityCmd.hh"
#include "ignition/gazebo/Model.hh"

using namespace ignition;
using namespace gazebo;
using namespace systems;

class ignition::gazebo::systems::JointControllerPrivate
{
  /// \brief Callback for velocity subscription
  /// \param[in] _msg Velocity message
  public: void OnCmdVel(const ignition::msgs::Double &_msg);

  /// \brief Ignition communication node.
  public: transport::Node node;

  /// \brief Joint Entity
  public: Entity jointEntity;

  /// \brief Joint name
  public: std::string jointName;

  /// \brief Commanded joint velocity
  public: double jointVelCmd;

  /// \brief mutex to protect jointVelCmd
  public: std::mutex jointVelCmdMutex;

  /// \brief Model interface
  public: Model model{kNullEntity};

  /// \brief True if force commands are internally used to keep the target
  /// velocity.
  public: bool useForceCommands{false};

  /// \brief Velocity PID controller.
  public: ignition::math::PID velPid;
};

//////////////////////////////////////////////////
JointController::JointController()
  : dataPtr(std::make_unique<JointControllerPrivate>())
{
}

//////////////////////////////////////////////////
void JointController::Configure(const Entity &_entity,
    const std::shared_ptr<const sdf::Element> &_sdf,
    EntityComponentManager &_ecm,
    EventManager &/*_eventMgr*/)
{
  this->dataPtr->model = Model(_entity);

  if (!this->dataPtr->model.Valid(_ecm))
  {
    ignerr << "JointController plugin should be attached to a model entity. "
           << "Failed to initialize." << std::endl;
    return;
  }

  // Get params from SDF
  this->dataPtr->jointName = _sdf->Get<std::string>("joint_name");

  if (this->dataPtr->jointName == "")
  {
    ignerr << "JointController found an empty jointName parameter. "
           << "Failed to initialize.";
    return;
  }

  if (_sdf->HasElement("use_force_commands") &&
      _sdf->Get<bool>("use_force_commands"))
  {
    this->dataPtr->useForceCommands = true;

    // PID parameters
    double p         = _sdf->Get<double>("p_gain",     1.0).first;
    double i         = _sdf->Get<double>("i_gain",     0.0).first;
    double d         = _sdf->Get<double>("d_gain",     0.0).first;
    double iMax      = _sdf->Get<double>("i_max",      1.0).first;
    double iMin      = _sdf->Get<double>("i_min",     -1.0).first;
    double cmdMax    = _sdf->Get<double>("cmd_max",    1000.0).first;
    double cmdMin    = _sdf->Get<double>("cmd_min",   -1000.0).first;
    double cmdOffset = _sdf->Get<double>("cmd_offset", 0.0).first;

    this->dataPtr->velPid.Init(p, i, d, iMax, iMin, cmdMax, cmdMin, cmdOffset);

    igndbg << "[JointController] Force mode with parameters:" << std::endl;
    igndbg << "p_gain: ["     << p         << "]"             << std::endl;
    igndbg << "i_gain: ["     << i         << "]"             << std::endl;
    igndbg << "d_gain: ["     << d         << "]"             << std::endl;
    igndbg << "i_max: ["      << iMax      << "]"             << std::endl;
    igndbg << "i_min: ["      << iMin      << "]"             << std::endl;
    igndbg << "cmd_max: ["    << cmdMax    << "]"             << std::endl;
    igndbg << "cmd_min: ["    << cmdMin    << "]"             << std::endl;
    igndbg << "cmd_offset: [" << cmdOffset << "]"             << std::endl;
  }
  else
  {
    igndbg << "[JointController] Velocity mode" << std::endl;
  }

  // Subscribe to commands
<<<<<<< HEAD
  std::string topic = transport::TopicUtils::AsValidTopic("/model/" +
      this->dataPtr->model.Name(_ecm) + "/joint/" + this->dataPtr->jointName +
      "/cmd_vel");
  if (topic.empty())
  {
    ignerr << "Failed to create topic for joint [" << this->dataPtr->jointName
           << "]" << std::endl;
    return;
=======
  std::string topic{"/model/" + this->dataPtr->model.Name(_ecm) + "/joint/" +
                    this->dataPtr->jointName + "/cmd_vel"};
  if (_sdf->HasElement("topic"))
  {
    topic = _sdf->Get<std::string>("topic");
>>>>>>> 87b2f4ba
  }
  this->dataPtr->node.Subscribe(topic, &JointControllerPrivate::OnCmdVel,
                                this->dataPtr.get());

  ignmsg << "JointController subscribing to Double messages on [" << topic
         << "]" << std::endl;
}

//////////////////////////////////////////////////
void JointController::PreUpdate(const ignition::gazebo::UpdateInfo &_info,
    ignition::gazebo::EntityComponentManager &_ecm)
{
  IGN_PROFILE("JointController::PreUpdate");

  // \TODO(anyone) Support rewind
  if (_info.dt < std::chrono::steady_clock::duration::zero())
  {
    ignwarn << "Detected jump back in time ["
        << std::chrono::duration_cast<std::chrono::seconds>(_info.dt).count()
        << "s]. System may not work properly." << std::endl;
  }

  // If the joint hasn't been identified yet, look for it
  if (this->dataPtr->jointEntity == kNullEntity)
  {
    this->dataPtr->jointEntity =
        this->dataPtr->model.JointByName(_ecm, this->dataPtr->jointName);
  }

  if (this->dataPtr->jointEntity == kNullEntity)
    return;

  // Nothing left to do if paused.
  if (_info.paused)
    return;

  // Create joint velocity component if one doesn't exist
  auto jointVelComp =
      _ecm.Component<components::JointVelocity>(this->dataPtr->jointEntity);
  if (jointVelComp == nullptr)
  {
    _ecm.CreateComponent(
        this->dataPtr->jointEntity, components::JointVelocity());
  }
  if (jointVelComp == nullptr)
    return;

  double targetVel;
  {
    std::lock_guard<std::mutex> lock(this->dataPtr->jointVelCmdMutex);
    targetVel = this->dataPtr->jointVelCmd;
  }

  // Force mode.
  if (this->dataPtr->useForceCommands)
  {
    double error = jointVelComp->Data().at(0) - targetVel;
    double force = this->dataPtr->velPid.Update(error, _info.dt);

    auto forceComp =
        _ecm.Component<components::JointForceCmd>(this->dataPtr->jointEntity);
    if (forceComp == nullptr)
    {
      _ecm.CreateComponent(this->dataPtr->jointEntity,
                           components::JointForceCmd({force}));
    }
    else
    {
      forceComp->Data()[0] = force;
    }
  }
  // Velocity mode.
  else
  {
    // Update joint velocity
    auto vel =
      _ecm.Component<components::JointVelocityCmd>(this->dataPtr->jointEntity);

    if (vel == nullptr)
    {
      _ecm.CreateComponent(
          this->dataPtr->jointEntity,
          components::JointVelocityCmd({targetVel}));
    }
    else
    {
      vel->Data()[0] = targetVel;
    }
  }
}

//////////////////////////////////////////////////
void JointControllerPrivate::OnCmdVel(const msgs::Double &_msg)
{
  std::lock_guard<std::mutex> lock(this->jointVelCmdMutex);
  this->jointVelCmd = _msg.data();
}

IGNITION_ADD_PLUGIN(JointController,
                    ignition::gazebo::System,
                    JointController::ISystemConfigure,
                    JointController::ISystemPreUpdate)

IGNITION_ADD_PLUGIN_ALIAS(JointController,
                          "ignition::gazebo::systems::JointController")<|MERGE_RESOLUTION|>--- conflicted
+++ resolved
@@ -131,7 +131,6 @@
   }
 
   // Subscribe to commands
-<<<<<<< HEAD
   std::string topic = transport::TopicUtils::AsValidTopic("/model/" +
       this->dataPtr->model.Name(_ecm) + "/joint/" + this->dataPtr->jointName +
       "/cmd_vel");
@@ -140,13 +139,10 @@
     ignerr << "Failed to create topic for joint [" << this->dataPtr->jointName
            << "]" << std::endl;
     return;
-=======
-  std::string topic{"/model/" + this->dataPtr->model.Name(_ecm) + "/joint/" +
-                    this->dataPtr->jointName + "/cmd_vel"};
+  }
   if (_sdf->HasElement("topic"))
   {
     topic = _sdf->Get<std::string>("topic");
->>>>>>> 87b2f4ba
   }
   this->dataPtr->node.Subscribe(topic, &JointControllerPrivate::OnCmdVel,
                                 this->dataPtr.get());
