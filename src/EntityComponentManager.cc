/*
 * Copyright (C) 2018 Open Source Robotics Foundation
 *
 * Licensed under the Apache License, Version 2.0 (the "License");
 * you may not use this file except in compliance with the License.
 * You may obtain a copy of the License at
 *
 *     http://www.apache.org/licenses/LICENSE-2.0
 *
 * Unless required by applicable law or agreed to in writing, software
 * distributed under the License is distributed on an "AS IS" BASIS,
 * WITHOUT WARRANTIES OR CONDITIONS OF ANY KIND, either express or implied.
 * See the License for the specific language governing permissions and
 * limitations under the License.
 *
*/
#include "ignition/gazebo/EntityComponentManager.hh"

#include <map>
#include <set>
#include <vector>

#include "ignition/common/Profiler.hh"

using namespace ignition;
using namespace gazebo;

class ignition::gazebo::EntityComponentManagerPrivate
{
  /// \brief Recursively insert an entity and all its descendants into a given
  /// set.
  /// \param[in] _entity Entity to be inserted.
  /// \param[in, out] _set Set to be filled.
  public: void InsertEntityRecursive(Entity _entity,
      std::set<Entity> &_set);

  /// \brief Map of component storage classes. The key is a component
  /// type id, and the value is a pointer to the component storage.
  public: std::map<ComponentTypeId,
          std::unique_ptr<ComponentStorageBase>> components;

  /// \brief A graph holding all entities, arranged according to their
  /// parenting.
  public: EntityGraph entities;

  /// \brief Entities that have just been created
  public: std::set<Entity> newlyCreatedEntities;

  /// \brief Entities that need to be removed.
  public: std::set<Entity> toRemoveEntities;

  /// \brief Flag that indicates if all entities should be removed.
  public: bool removeAllEntities{false};

  /// \brief The set of components that each entity has
  public: std::map<Entity, std::vector<ComponentKey>> entityComponents;

  /// \brief A mutex to protect newly created entityes.
  public: std::mutex entityCreatedMutex;

  /// \brief A mutex to protect entity remove.
  public: std::mutex entityRemoveMutex;

  /// \brief The set of all views.
  public: mutable std::map<detail::ComponentTypeKey, detail::View> views;

  /// \brief Keep track of entities already used to ensure uniqueness.
  public: uint64_t entityCount{0};
};

//////////////////////////////////////////////////
EntityComponentManager::EntityComponentManager()
  : dataPtr(new EntityComponentManagerPrivate)
{
}

//////////////////////////////////////////////////
EntityComponentManager::~EntityComponentManager() = default;

//////////////////////////////////////////////////
size_t EntityComponentManager::EntityCount() const
{
  return this->dataPtr->entities.Vertices().size();
}

/////////////////////////////////////////////////
Entity EntityComponentManager::CreateEntity()
{
  Entity entity = this->dataPtr->entityCount++;

  if (entity == std::numeric_limits<int64_t>::max())
  {
    ignwarn << "Reached maximum number of entities [" << entity << "]"
            << std::endl;
    return entity;
  }

  this->dataPtr->entities.AddVertex(std::to_string(entity), entity, entity);

  // Add entity to the list of newly created entities
  {
    std::lock_guard<std::mutex> lock(this->dataPtr->entityCreatedMutex);
    this->dataPtr->newlyCreatedEntities.insert(entity);
  }

  return entity;
}

/////////////////////////////////////////////////
void EntityComponentManager::ClearNewlyCreatedEntities()
{
  std::lock_guard<std::mutex> lock(this->dataPtr->entityCreatedMutex);
  this->dataPtr->newlyCreatedEntities.clear();
  for (auto &view : this->dataPtr->views)
  {
    view.second.ClearNewEntities();
  }
}

/////////////////////////////////////////////////
void EntityComponentManagerPrivate::InsertEntityRecursive(Entity _entity,
    std::set<Entity> &_set)
{
  for (const auto &vertex : this->entities.AdjacentsFrom(_entity))
  {
    this->InsertEntityRecursive(vertex.first, _set);
  }
  _set.insert(_entity);
}

/////////////////////////////////////////////////
void EntityComponentManager::RequestRemoveEntity(Entity _entity,
    bool _recursive)
{
  // Store the to-be-erased entities in a temporary set so we can call
  // UpdateViews on each of them
  std::set<Entity> tmpToEraseEntities;
  if (!_recursive)
  {
    tmpToEraseEntities.insert(_entity);
  }
  else
  {
    this->dataPtr->InsertEntityRecursive(_entity, tmpToEraseEntities);
  }

  {
<<<<<<< HEAD
    std::lock_guard<std::mutex> lock(this->dataPtr->entityRemoveMutex);
    if (!_recursive)
    {
      this->dataPtr->toRemoveEntities.insert(_entity);
    }
    else
    {
      this->dataPtr->InsertEntityRecursive(_entity,
          this->dataPtr->toRemoveEntities);
    }
=======
    std::lock_guard<std::mutex> lock(this->dataPtr->entityEraseMutex);
    this->dataPtr->toEraseEntities.insert(tmpToEraseEntities.begin(),
                                          tmpToEraseEntities.end());
>>>>>>> 072ee0af
  }

  for (const auto &erasedEntity : tmpToEraseEntities)
  {
    this->UpdateViews(erasedEntity);
  }
}

/////////////////////////////////////////////////
void EntityComponentManager::RequestRemoveEntities()
{
  {
    std::lock_guard<std::mutex> lock(this->dataPtr->entityRemoveMutex);
    this->dataPtr->removeAllEntities = true;
  }
  this->RebuildViews();
}

/////////////////////////////////////////////////
void EntityComponentManager::ProcessRemoveEntityRequests()
{
  IGN_PROFILE("EntityComponentManager::ProcessRemoveEntityRequests");
  std::lock_guard<std::mutex> lock(this->dataPtr->entityRemoveMutex);
  // Short-cut if erasing all entities
  if (this->dataPtr->removeAllEntities)
  {
    IGN_PROFILE("RemoveAll");
    this->dataPtr->removeAllEntities = false;
    this->dataPtr->entities = EntityGraph();
    this->dataPtr->entityComponents.clear();
    this->dataPtr->toRemoveEntities.clear();

    for (std::pair<const ComponentTypeId,
        std::unique_ptr<ComponentStorageBase>> &comp: this->dataPtr->components)
    {
      comp.second->RemoveAll();
    }

    // All views are now invalid.
    this->dataPtr->views.clear();
  }
  else
  {
    IGN_PROFILE("Remove");
    // Otherwise iterate through the list of entities to remove.
    for (const Entity entity : this->dataPtr->toRemoveEntities)
    {
      // Make sure the entity exists and is not removed.
      if (!this->HasEntity(entity))
        continue;

      // Remove from graph
      this->dataPtr->entities.RemoveVertex(entity);

      // Remove the components, if any.
      if (this->dataPtr->entityComponents.find(entity) !=
          this->dataPtr->entityComponents.end())
      {
        for (const ComponentKey &key :
            this->dataPtr->entityComponents.at(entity))
        {
          this->dataPtr->components.at(key.first)->Remove(key.second);
        }

        // Remove the entry in the entityComponent map
        this->dataPtr->entityComponents.erase(entity);
      }

      // Remove the entity from views.
      for (auto &view : this->dataPtr->views)
      {
        view.second.RemoveEntity(entity, view.first);
      }
    }
    // Clear the set of entities to remove.
    this->dataPtr->toRemoveEntities.clear();
  }
}

/////////////////////////////////////////////////
bool EntityComponentManager::RemoveComponent(
    const Entity _entity, const ComponentTypeId &_typeId)
{
  auto componentId = this->EntityComponentIdFromType(_entity, _typeId);
  ComponentKey key{_typeId, componentId};
  return this->RemoveComponent(_entity, key);
}

/////////////////////////////////////////////////
bool EntityComponentManager::RemoveComponent(
    const Entity _entity, const ComponentKey &_key)
{
  // Make sure the entity exists and has the component.
  if (!this->EntityHasComponent(_entity, _key))
    return false;

  auto entityComponentIter = std::find(
      this->dataPtr->entityComponents[_entity].begin(),
      this->dataPtr->entityComponents[_entity].end(), _key);

  this->dataPtr->components.at(_key.first)->Remove(_key.second);
  this->dataPtr->entityComponents[_entity].erase(entityComponentIter);

  this->UpdateViews(_entity);
  return true;
}

/////////////////////////////////////////////////
bool EntityComponentManager::EntityHasComponent(const Entity _entity,
    const ComponentKey &_key) const
{
  return this->HasEntity(_entity) &&
    std::find(this->dataPtr->entityComponents[_entity].begin(),
        this->dataPtr->entityComponents[_entity].end(), _key) !=
    this->dataPtr->entityComponents[_entity].end();
}

/////////////////////////////////////////////////
bool EntityComponentManager::EntityHasComponentType(const Entity _entity,
    const ComponentTypeId &_typeId) const
{
  if (!this->HasEntity(_entity))
    return false;

  auto iter = this->dataPtr->entityComponents.find(_entity);

  if (iter == this->dataPtr->entityComponents.end())
    return false;

  return std::find_if(iter->second.begin(), iter->second.end(),
      [&] (const ComponentKey &_key)
      {
        return _key.first == _typeId;
      }) != iter->second.end();
}

/////////////////////////////////////////////////
bool EntityComponentManager::IsNewEntity(const Entity _entity) const
{
  std::lock_guard<std::mutex> lock(this->dataPtr->entityCreatedMutex);
  return this->dataPtr->newlyCreatedEntities.find(_entity) !=
         this->dataPtr->newlyCreatedEntities.end();
}

/////////////////////////////////////////////////
bool EntityComponentManager::IsMarkedForRemoval(const Entity _entity) const
{
  std::lock_guard<std::mutex> lock(this->dataPtr->entityRemoveMutex);
  if (this->dataPtr->removeAllEntities)
  {
    return true;
  }
  return this->dataPtr->toRemoveEntities.find(_entity) !=
         this->dataPtr->toRemoveEntities.end();
}

/////////////////////////////////////////////////
bool EntityComponentManager::HasEntity(const Entity _entity) const
{
  auto vertex = this->dataPtr->entities.VertexFromId(_entity);
  return vertex.Id() != math::graph::kNullId;
}

/////////////////////////////////////////////////
Entity EntityComponentManager::ParentEntity(const Entity _entity) const
{
  auto parents = this->Entities().AdjacentsTo(_entity);
  if (parents.empty())
    return kNullEntity;

  // TODO(louise) Do we want to support multiple parents?
  return parents.begin()->first;
}

/////////////////////////////////////////////////
bool EntityComponentManager::SetParentEntity(const Entity _child,
    const Entity _parent)
{
  // Remove current parent(s)
  auto parents = this->Entities().AdjacentsTo(_child);
  for (const auto &parent : parents)
  {
    auto edge = this->dataPtr->entities.EdgeFromVertices(parent.first, _child);
    this->dataPtr->entities.RemoveEdge(edge);
  }

  // Leave parent-less
  if (_parent == kNullEntity)
  {
    return true;
  }

  // Add edge
  auto edge = this->dataPtr->entities.AddEdge({_parent, _child}, true);
  return (math::graph::kNullId != edge.Id());
}

/////////////////////////////////////////////////
ComponentKey EntityComponentManager::CreateComponentImplementation(
    const Entity _entity, const ComponentTypeId _componentTypeId,
    const void *_data)
{
  // Instantiate the new component.
  std::pair<ComponentId, bool> componentIdPair =
    this->dataPtr->components[_componentTypeId]->Create(_data);

  ComponentKey componentKey{_componentTypeId, componentIdPair.first};

  this->dataPtr->entityComponents[_entity].push_back(componentKey);

  if (componentIdPair.second)
    this->RebuildViews();
  else
    this->UpdateViews(_entity);

  return componentKey;
}


/////////////////////////////////////////////////
bool EntityComponentManager::EntityMatches(Entity _entity,
    const std::set<ComponentTypeId> &_types) const
{
  auto iter = this->dataPtr->entityComponents.find(_entity);
  if (iter == this->dataPtr->entityComponents.end())
    return false;

  // \todo(nkoenig) The performance of this could be improved. Ideally we
  // wouldn't need two loops to confirm that an entity matches a set of
  // types. It might be possible to create bitmask for component sets.
  // Fixing this might not be high priority, unless we expect frequent
  // creation of entities and/or queries.
  for (const ComponentTypeId &type : _types)
  {
    bool found = false;
    for (const ComponentKey &comp : iter->second)
    {
      if (comp.first == type)
      {
        found = true;
        break;
      }
    }
    if (!found)
      return false;
  }

  return true;
}

/////////////////////////////////////////////////
ComponentId EntityComponentManager::EntityComponentIdFromType(
    const Entity _entity, const ComponentTypeId _type) const
{
  auto ecIter = this->dataPtr->entityComponents.find(_entity);

  if (ecIter == this->dataPtr->entityComponents.end())
    return -1;

  auto iter =
    std::find_if(ecIter->second.begin(), ecIter->second.end(),
      [&] (const ComponentKey &_key)
  {
    return _key.first == _type;
  });

  if (iter != ecIter->second.end())
    return iter->second;

  return -1;
}

/////////////////////////////////////////////////
const void *EntityComponentManager::ComponentImplementation(
    const Entity _entity, const ComponentTypeId _type) const
{
  auto ecIter = this->dataPtr->entityComponents.find(_entity);

  if (ecIter == this->dataPtr->entityComponents.end())
    return nullptr;

  auto iter = std::find_if(ecIter->second.begin(), ecIter->second.end(),
      [&] (const ComponentKey &_key)
  {
    return _key.first == _type;
  });

  if (iter != ecIter->second.end())
    return this->dataPtr->components.at(iter->first)->Component(iter->second);

  return nullptr;
}

/////////////////////////////////////////////////
void *EntityComponentManager::ComponentImplementation(
    const Entity _entity, const ComponentTypeId _type)
{
  auto ecIter = this->dataPtr->entityComponents.find(_entity);

  if (ecIter == this->dataPtr->entityComponents.end())
    return nullptr;

  auto iter =
    std::find_if(ecIter->second.begin(), ecIter->second.end(),
        [&] (const ComponentKey &_key)
  {
    return _key.first == _type;
  });

  if (iter != ecIter->second.end())
    return this->dataPtr->components.at(iter->first)->Component(iter->second);

  return nullptr;
}

/////////////////////////////////////////////////
const void *EntityComponentManager::ComponentImplementation(
    const ComponentKey &_key) const
{
  if (this->dataPtr->components.find(_key.first) !=
      this->dataPtr->components.end())
  {
    return this->dataPtr->components.at(_key.first)->Component(_key.second);
  }
  return nullptr;
}

/////////////////////////////////////////////////
void *EntityComponentManager::ComponentImplementation(const ComponentKey &_key)
{
  if (this->dataPtr->components.find(_key.first) !=
      this->dataPtr->components.end())
  {
    return this->dataPtr->components.at(_key.first)->Component(_key.second);
  }
  return nullptr;
}

/////////////////////////////////////////////////
bool EntityComponentManager::HasComponentType(
    const ComponentTypeId _typeId) const
{
  return this->dataPtr->components.find(_typeId) !=
    this->dataPtr->components.end();
}

/////////////////////////////////////////////////
void EntityComponentManager::RegisterComponentType(
    const ComponentTypeId _typeId,
    ComponentStorageBase *_type)
{
  igndbg << "Register new component type " << _typeId << ".\n";
  this->dataPtr->components[_typeId].reset(_type);
}

/////////////////////////////////////////////////
void *EntityComponentManager::First(const ComponentTypeId _componentTypeId)
{
  auto iter = this->dataPtr->components.find(_componentTypeId);
  if (iter != this->dataPtr->components.end())
  {
    return iter->second->First();
  }
  return nullptr;
}

//////////////////////////////////////////////////
const EntityGraph &EntityComponentManager::Entities() const
{
  return this->dataPtr->entities;
}

//////////////////////////////////////////////////
bool EntityComponentManager::FindView(const std::set<ComponentTypeId> &_types,
    std::map<detail::ComponentTypeKey, detail::View>::iterator &_iter) const
{
  _iter = this->dataPtr->views.find(_types);
  return _iter != this->dataPtr->views.end();
}

//////////////////////////////////////////////////
std::map<detail::ComponentTypeKey, detail::View>::iterator
    EntityComponentManager::AddView(const std::set<ComponentTypeId> &_types,
    detail::View &&_view) const
{
  // If the view already exists, then the map will return the iterator to
  // the location that prevented the insertion.
  return this->dataPtr->views.insert(
      std::make_pair(_types, std::move(_view))).first;
}

//////////////////////////////////////////////////
void EntityComponentManager::UpdateViews(const Entity _entity)
{
  IGN_PROFILE("EntityComponentManager::UpdateViews");
  for (auto &view : this->dataPtr->views)
  {
    // Add/update the entity if it matches the view.
    if (this->EntityMatches(_entity, view.first))
    {
      view.second.AddEntity(_entity, this->IsNewEntity(_entity));
      // If there is a request to delete this entity, update the view as
      // well
      if (this->IsMarkedForRemoval(_entity))
      {
        view.second.AddEntityToRemoved(_entity);
      }
      for (const ComponentTypeId &compTypeId : view.first)
      {
        view.second.AddComponent(_entity, compTypeId,
            this->EntityComponentIdFromType(_entity, compTypeId));
      }
    }
    else
    {
      view.second.RemoveEntity(_entity, view.first);
    }
  }
}

//////////////////////////////////////////////////
void EntityComponentManager::RebuildViews()
{
  IGN_PROFILE("EntityComponentManager::RebuildViews");
  for (auto &view : this->dataPtr->views)
  {
    view.second.entities.clear();
    view.second.components.clear();
    // Add all the entities that match the component types to the
    // view.
    for (const auto &vertex : this->dataPtr->entities.Vertices())
    {
      Entity entity = vertex.first;
      if (this->EntityMatches(entity, view.first))
      {
        view.second.AddEntity(entity, this->IsNewEntity(entity));
        // If there is a request to delete this entity, update the view as
        // well
        if (this->IsMarkedForRemoval(entity))
        {
          view.second.AddEntityToRemoved(entity);
        }
        // Store pointers to all the components. This recursively adds
        // all the ComponentTypeTs that belong to the entity to the view.
        for (const ComponentTypeId &compTypeId : view.first)
        {
          view.second.AddComponent(entity, compTypeId,
              this->EntityComponentIdFromType(
                entity, compTypeId));
        }
      }
    }
  }
}
<|MERGE_RESOLUTION|>--- conflicted
+++ resolved
@@ -132,40 +132,27 @@
 void EntityComponentManager::RequestRemoveEntity(Entity _entity,
     bool _recursive)
 {
-  // Store the to-be-erased entities in a temporary set so we can call
+  // Store the to-be-removed entities in a temporary set so we can call
   // UpdateViews on each of them
-  std::set<Entity> tmpToEraseEntities;
+  std::set<Entity> tmpToRemoveEntities;
   if (!_recursive)
   {
-    tmpToEraseEntities.insert(_entity);
+    tmpToRemoveEntities.insert(_entity);
   }
   else
   {
-    this->dataPtr->InsertEntityRecursive(_entity, tmpToEraseEntities);
-  }
-
-  {
-<<<<<<< HEAD
+    this->dataPtr->InsertEntityRecursive(_entity, tmpToRemoveEntities);
+  }
+
+  {
     std::lock_guard<std::mutex> lock(this->dataPtr->entityRemoveMutex);
-    if (!_recursive)
-    {
-      this->dataPtr->toRemoveEntities.insert(_entity);
-    }
-    else
-    {
-      this->dataPtr->InsertEntityRecursive(_entity,
-          this->dataPtr->toRemoveEntities);
-    }
-=======
-    std::lock_guard<std::mutex> lock(this->dataPtr->entityEraseMutex);
-    this->dataPtr->toEraseEntities.insert(tmpToEraseEntities.begin(),
-                                          tmpToEraseEntities.end());
->>>>>>> 072ee0af
-  }
-
-  for (const auto &erasedEntity : tmpToEraseEntities)
-  {
-    this->UpdateViews(erasedEntity);
+    this->dataPtr->toRemoveEntities.insert(tmpToRemoveEntities.begin(),
+                                          tmpToRemoveEntities.end());
+  }
+
+  for (const auto &removedEntity : tmpToRemoveEntities)
+  {
+    this->UpdateViews(removedEntity);
   }
 }
 
