--- conflicted
+++ resolved
@@ -39,12 +39,9 @@
 #include "ignition/gazebo/components/LinearAcceleration.hh"
 #include "ignition/gazebo/components/LinearVelocity.hh"
 #include "ignition/gazebo/components/Link.hh"
-<<<<<<< HEAD
 #include "ignition/gazebo/components/LogicalCamera.hh"
-=======
 #include "ignition/gazebo/components/MagneticField.hh"
 #include "ignition/gazebo/components/Magnetometer.hh"
->>>>>>> 8d6d1da3
 #include "ignition/gazebo/components/Material.hh"
 #include "ignition/gazebo/components/Model.hh"
 #include "ignition/gazebo/components/Name.hh"
@@ -433,29 +430,28 @@
     this->dataPtr->ecm->CreateComponent(sensorEntity,
             components::LinearAcceleration(math::Vector3d::Zero));
   }
-<<<<<<< HEAD
   else if (_sensor->Type() == sdf::SensorType::LOGICAL_CAMERA)
-=======
+  {
+     auto elem = _sensor->Element();
+
+    this->dataPtr->ecm->CreateComponent(sensorEntity,
+        components::LogicalCamera(elem));
+
+    // create components to be filled by physics
+    this->dataPtr->ecm->CreateComponent(sensorEntity,
+        components::WorldPose(math::Pose3d::Zero));
+  }
   else if (_sensor->Type() == sdf::SensorType::MAGNETOMETER)
->>>>>>> 8d6d1da3
   {
      auto elem = _sensor->Element();
 
     this->dataPtr->ecm->CreateComponent(sensorEntity,
-<<<<<<< HEAD
-        components::LogicalCamera(elem));
-=======
         components::Magnetometer(elem));
->>>>>>> 8d6d1da3
 
     // create components to be filled by physics
     this->dataPtr->ecm->CreateComponent(sensorEntity,
         components::WorldPose(math::Pose3d::Zero));
   }
-<<<<<<< HEAD
-
-=======
->>>>>>> 8d6d1da3
   else
   {
     ignwarn << "Sensor type [" << static_cast<int>(_sensor->Type())
