/*
 * Copyright (C) 2018 Open Source Robotics Foundation
 *
 * Licensed under the Apache License, Version 2.0 (the "License");
 * you may not use this file except in compliance with the License.
 * You may obtain a copy of the License at
 *
 *     http://www.apache.org/licenses/LICENSE-2.0
 *
 * Unless required by applicable law or agreed to in writing, software
 * distributed under the License is distributed on an "AS IS" BASIS,
 * WITHOUT WARRANTIES OR CONDITIONS OF ANY KIND, either express or implied.
 * See the License for the specific language governing permissions and
 * limitations under the License.
 *
*/

#include <gflags/gflags.h>
#include <tinyxml2.h>

#include <csignal>
#include <iostream>

#include <ignition/common/Console.hh>
#include <ignition/gui/Application.hh>
#include <ignition/gui/MainWindow.hh>

#include "ignition/gazebo/components/Name.hh"
#include "ignition/gazebo/components/ParentEntity.hh"
#include "ignition/gazebo/config.hh"
#include "ignition/gazebo/EntityComponentManager.hh"
#include "ignition/gazebo/EventManager.hh"
#include "ignition/gazebo/System.hh"
#include "ignition/gazebo/Types.hh"
#include "ignition/gazebo/gui/GuiSystem.hh"
#include "ignition/gazebo/gui/TmpIface.hh"
#include "network/NetworkConfig.hh"
#include "network/NetworkManagerSecondary.hh"

// Gflag command line argument definitions
// This flag is an abbreviation for the longer gflags built-in help flag.
DEFINE_bool(h, false, "");
DEFINE_int32(verbose, 1, "");
DEFINE_int32(v, 1, "");

//////////////////////////////////////////////////
void help()
{
  std::cout
  << "ign-gazebo-gui -- Run the Gazebo GUI." << std::endl
  << std::endl
  << "`ign-gazebo-gui` [options]" << std::endl
  << std::endl
  << std::endl
  << "Options:" << std::endl
  << "  -h [ --help ]          Print help message."
  << std::endl
  << "  --version              Print version information."
  << std::endl
  << "  -v [--verbose] arg     Adjust the level of console output (0~4)."
  << " The default verbosity is 1"
  << std::endl
  << std::endl;
}

//////////////////////////////////////////////////
void version()
{
  std::cout << IGNITION_GAZEBO_VERSION_HEADER << std::endl;
}

//////////////////////////////////////////////////
static bool VerbosityValidator(const char */*_flagname*/, int _value)
{
  return _value >= 0 && _value <= 4;
}

//////////////////////////////////////////////////
int main(int _argc, char **_argv)
{
  // Register validators
  gflags::RegisterFlagValidator(&FLAGS_verbose, &VerbosityValidator);
  gflags::RegisterFlagValidator(&FLAGS_v, &VerbosityValidator);

  // Parse command line
  gflags::AllowCommandLineReparsing();
  gflags::ParseCommandLineNonHelpFlags(&_argc, &_argv, true);

  // Hold info as we parse it
  gflags::CommandLineFlagInfo info;

  // Help
  // Parse out the help flag in such a way that the full help text
  // is suppressed: if --help* or -h is specified, override the default
  // help behavior and turn on --helpmatch, to only shows help for the
  // current executable (instead of showing a huge list of gflags built-ins).
  gflags::GetCommandLineFlagInfo("help", &info);
  bool showHelp = FLAGS_h || (info.current_value == "true");

  // Version
  gflags::GetCommandLineFlagInfo("version", &info);
  bool showVersion = (info.current_value == "true");

  // Verbosity
  gflags::GetCommandLineFlagInfo("verbose", &info);
  if (info.is_default)
  {
    gflags::GetCommandLineFlagInfo("v", &info);
    if (!info.is_default)
      FLAGS_verbose = FLAGS_v;
    else
      FLAGS_verbose = 1;
  }

  // If help message is requested, substitute in the override help function.
  if (showHelp)
  {
    gflags::SetCommandLineOption("help", "false");
    gflags::SetCommandLineOption("helpshort", "false");
    gflags::SetCommandLineOption("helpfull", "false");
    gflags::SetCommandLineOption("helpmatch", "");
    help();
    return 0;
  }

  // If version is requested, override with custom version print function.
  if (showVersion)
  {
    gflags::SetCommandLineOption("version", "false");
    version();
    return 0;
  }

  ignition::common::Console::SetVerbosity(FLAGS_verbose);
  ignmsg << "Ignition Gazebo GUI    v" << IGNITION_GAZEBO_VERSION_FULL
         << std::endl;

  // Temporary transport interface
  auto tmp = std::make_unique<ignition::gazebo::TmpIface>();

  // Initialize Qt app
  ignition::gui::Application app(_argc, _argv);
<<<<<<< HEAD
  app.AddPluginPath(IGN_GAZEBO_PLUGIN_INSTALL_DIR);
=======
  app.AddPluginPath(IGN_GAZEBO_GUI_PLUGIN_INSTALL_DIR);
>>>>>>> cd681b85

  // Load configuration file
  auto configPath = ignition::common::joinPaths(
      IGNITION_GAZEBO_GUI_CONFIG_PATH, "gui.config");

  if (!app.LoadConfig(configPath))
  {
    return -1;
  }

  // Customize window
  auto win = app.findChild<ignition::gui::MainWindow *>()->QuickWindow();
  win->setProperty("title", "Gazebo");

  // Let QML files use TmpIface' functions and properties
  auto context = new QQmlContext(app.Engine()->rootContext());
  context->setContextProperty("TmpIface", tmp.get());

  // Instantiate GazeboDrawer.qml file into a component
  QQmlComponent component(app.Engine(), ":/Gazebo/GazeboDrawer.qml");
  auto gzDrawerItem = qobject_cast<QQuickItem *>(component.create(context));
  if (gzDrawerItem)
  {
    // C++ ownership
    QQmlEngine::setObjectOwnership(gzDrawerItem, QQmlEngine::CppOwnership);

    // Add to main window
    auto parentDrawerItem = win->findChild<QQuickItem *>("sideDrawer");
    gzDrawerItem->setParentItem(parentDrawerItem);
    gzDrawerItem->setParent(app.Engine());
  }
  else
  {
    ignerr << "Failed to instantiate custom drawer, drawer will be empty"
           << std::endl;
  }

  // Get list of worlds
  ignition::transport::Node node;

  bool executed{false};
  bool result{false};
  unsigned int timeout{5000};
  std::string service{"/gazebo/worlds"};
  ignition::msgs::StringMsg_V worldsMsg;

  // This loop is here to allow the server time to download resources.
  // \todo(nkoenig) Async resource download. Search for "Async resource
  // download in `src/Server.cc` for corresponding todo item. This todo is
  // resolved when this while loop can be removed.
  while (!executed)
  {
    igndbg << "Requesting list of world names. The server may be busy "
      << "downloading resources. Please be patient." << std::endl;
    executed = node.Request(service, timeout, worldsMsg, result);
  }

  if (!executed)
    ignerr << "Timed out when getting world names." << std::endl;
  else if (!result)
    ignerr << "Failed to get world names." << std::endl;

  if (!executed || !result)
    return -1;

  // TODO(anyone) Parallelize this if multiple worlds becomes an important use
  // case.
  for (int w = 0; w < worldsMsg.data_size(); ++w)
  {
    // Request GUI info for each world
    result = false;
    service = std::string("/world/" + worldsMsg.data(w) + "/gui/info");

    igndbg << "Requesting GUI from [" << service << "]..." << std::endl;

    // Request and block
    ignition::msgs::GUI res;
    executed = node.Request(service, timeout, res, result);

    if (!executed)
      ignerr << "Service call timed out for [" << service << "]" << std::endl;
    else if (!result)
      ignerr << "Service call failed for [" << service << "]" << std::endl;

    for (int p = 0; p < res.plugin_size(); ++p)
    {
      const auto &plugin = res.plugin(p);
      const auto &fileName = plugin.filename();
      std::string pluginStr = "<plugin filename='" + fileName + "'>" +
          plugin.innerxml() + "</plugin>";

      tinyxml2::XMLDocument pluginDoc;
      pluginDoc.Parse(pluginStr.c_str());

      ignition::gui::App()->LoadPlugin(fileName,
          pluginDoc.FirstChildElement("plugin"));
    }
  }

  // Update ECM with state from network
  ignition::gazebo::EntityComponentManager ecm;
  auto step = [&app, &ecm](const ignition::gazebo::UpdateInfo &_info)
  {
<<<<<<< HEAD
    auto plugins = app.findChildren<ignition::gazebo::GuiPlugin *>();
    for (auto plugin : plugins)
    {
      plugin->PreUpdate(_info, ecm);
    }
=======
    auto plugins = app.findChildren<ignition::gazebo::GuiSystem *>();
>>>>>>> cd681b85
    for (auto plugin : plugins)
    {
      plugin->Update(_info, ecm);
    }
<<<<<<< HEAD
    for (auto plugin : plugins)
    {
      plugin->PostUpdate(_info, ecm);
    }

    ecm.ClearNewlyCreatedEntities();
  };

  // TODO(louise) Enable network on server
//  ignition::gazebo::EventManager *eventManager;
  auto networkManager = ignition::gazebo::NetworkManager::Create(
      step, ecm, nullptr,
=======
    ecm.ClearNewlyCreatedEntities();
  };


  auto eventManager = std::make_unique<ignition::gazebo::EventManager>();
  auto networkManager = ignition::gazebo::NetworkManager::Create(
      step, ecm, eventManager.get(),
>>>>>>> cd681b85
      ignition::gazebo::NetworkConfig::FromValues("secondary"));

  // Run main window.
  // This blocks until the window is closed or we receive a SIGINT
  app.exec();

  igndbg << "Shutting down ign-gazebo-gui" << std::endl;
  return 0;
}<|MERGE_RESOLUTION|>--- conflicted
+++ resolved
@@ -140,11 +140,7 @@
 
   // Initialize Qt app
   ignition::gui::Application app(_argc, _argv);
-<<<<<<< HEAD
-  app.AddPluginPath(IGN_GAZEBO_PLUGIN_INSTALL_DIR);
-=======
   app.AddPluginPath(IGN_GAZEBO_GUI_PLUGIN_INSTALL_DIR);
->>>>>>> cd681b85
 
   // Load configuration file
   auto configPath = ignition::common::joinPaths(
@@ -248,33 +244,11 @@
   ignition::gazebo::EntityComponentManager ecm;
   auto step = [&app, &ecm](const ignition::gazebo::UpdateInfo &_info)
   {
-<<<<<<< HEAD
-    auto plugins = app.findChildren<ignition::gazebo::GuiPlugin *>();
-    for (auto plugin : plugins)
-    {
-      plugin->PreUpdate(_info, ecm);
-    }
-=======
     auto plugins = app.findChildren<ignition::gazebo::GuiSystem *>();
->>>>>>> cd681b85
     for (auto plugin : plugins)
     {
       plugin->Update(_info, ecm);
     }
-<<<<<<< HEAD
-    for (auto plugin : plugins)
-    {
-      plugin->PostUpdate(_info, ecm);
-    }
-
-    ecm.ClearNewlyCreatedEntities();
-  };
-
-  // TODO(louise) Enable network on server
-//  ignition::gazebo::EventManager *eventManager;
-  auto networkManager = ignition::gazebo::NetworkManager::Create(
-      step, ecm, nullptr,
-=======
     ecm.ClearNewlyCreatedEntities();
   };
 
@@ -282,7 +256,6 @@
   auto eventManager = std::make_unique<ignition::gazebo::EventManager>();
   auto networkManager = ignition::gazebo::NetworkManager::Create(
       step, ecm, eventManager.get(),
->>>>>>> cd681b85
       ignition::gazebo::NetworkConfig::FromValues("secondary"));
 
   // Run main window.
