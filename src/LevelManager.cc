--- conflicted
+++ resolved
@@ -344,14 +344,8 @@
 
   this->runner->entityCompMgr.Each<components::Performer,
                                    components::Geometry,
-<<<<<<< HEAD
                                    components::ParentEntity>(
-      [&](const Entity &, const components::Performer *,
-=======
-                                   components::ParentEntity,
-                                   components::PerformerActive>(
       [&](const Entity &_perfEntity, const components::Performer *,
->>>>>>> 0a403979
           const components::Geometry *_geometry,
           const components::ParentEntity *_parent) -> bool
       {
