#!/usr/bin/ruby

# Copyright (C) 2019 Open Source Robotics Foundation
#
# Licensed under the Apache License, Version 2.0 (the "License");
# you may not use this file except in compliance with the License.
# You may obtain a copy of the License at
#
#     http://www.apache.org/licenses/LICENSE-2.0
#
# Unless required by applicable law or agreed to in writing, software
# distributed under the License is distributed on an "AS IS" BASIS,
# WITHOUT WARRANTIES OR CONDITIONS OF ANY KIND, either express or implied.
# See the License for the specific language governing permissions and
# limitations under the License.

# We use 'dl' for Ruby <= 1.9.x and 'fiddle' for Ruby >= 2.0.x
if RUBY_VERSION.split('.')[0] < '2'
  require 'dl'
  require 'dl/import'
  include DL
else
  require 'fiddle'
  require 'fiddle/import'
  include Fiddle
end

require 'optparse'
require 'erb'

# Constants.
LIBRARY_NAME = '@library_location@'
LIBRARY_VERSION = '@PROJECT_VERSION_FULL@'

COMMON_OPTIONS =
               "  -h [--help]                Print this help message.\n"\
               "                                                    \n"        +
               "  --force-version <VERSION>  Use a specific library version.\n"\
               "                                                    \n"        +
               '  --versions                 Show the available versions.'

COMMANDS = { 'gazebo' =>
  "Run and manage Gazebo simulations.                                       \n"\
  "                                                                         \n"\
  "  ign gazebo [options] [file]                                            \n"\
  "                                                                         \n"\
  "                                                                         \n"\
  "Available Options:                                                       \n"\
  "  -g                          Run only the GUI.                          \n"\
  "\n"\
  "  --iterations [arg]          Number of iterations to execute.           \n"\
  "\n"\
  "  --levels                    Use the level system. The default is false,\n"\
  "                              which loads all models. It's always true   \n"\
  "                              with --network-role.                       \n"\
  "\n"\
  "  --network-role [arg]        Participant role used in a distributed     \n"\
  "                              simulation environment. Role is one of     \n"\
  "                              [primary, secondary]. It implies --levels. \n"\
  "\n"\
  "  --network-secondaries [arg] Number of secondary participants expected  \n"\
  "                              to join a distributed simulation           \n"\
  "                              environment. (Primary only).               \n"\
  "\n"\
  "  --playback [arg]            Use logging system to play back states.    \n"\
  "                              Argument is path to recorded states.       \n"\
  "\n"\
  "  -r                          Run simulation on start.                   \n"\
  "\n"\
  "  --record                    Use logging system to record states and    \n"\
  "                              console messages to the default location,  \n"\
  "                              in ~/.ignition/gazebo/log.                 \n"\
  "\n"\
  "  --record-path [arg]         Custom path to put recorded files. Argument\n"\
  "                              is path to record states and console       \n"\
  "                              messages. Specifying this argument will    \n"\
  "                              enable console logging to a console.log    \n"\
  "                              file in the specified path.                \n"\
  "\n"\
  "  --record-resources          Record meshes and material files, in       \n"\
  "                              addition to states and console messages    \n"\
  "\n"\
  "  -s                          Run only the server (headless mode). This  \n"\
  "                              overrides -g, if it is also present.       \n"\
  "\n"\
  "  -v [ --verbose ] [arg]      Adjust the level of console output (0~4).  \n"\
  "                              The default verbosity is 1, use -v without \n"\
  "                              arguments for level 3.                     \n"\
  "\n"\
  "  --version                   Print Gazebo version information.          \n"\
  "\n"\
  "  -z [arg]                    Update rate in Hertz.                      \n"\
  "\n"+
  COMMON_OPTIONS + "\n\n" +
  "Environment variables:                                                  \n"\
  "  IGN_GAZEBO_RESOURCE_PATH    Colon separated paths used to locate      \n"\
  " resources. Can be useful with the -f option to find an SDF file.     \n\n"\
  "  IGN_GAZEBO_NETWORK_ROLE     Participant role used in a distributed    \n"\
  " simulation environment. Role is one of [PRIMARY, SECONDARY]. This is   \n"\
  " deprecated in ign-gazebo2. Please use --network-role instead.        \n\n"\
  "  IGN_GAZEBO_NETWORK_SECONDARIES    Number of secondary participants    \n"\
  " expected to join a distributed simulation environment. (Primary only)  \n"\
  " This is deprecated in ign-gazebo2. Please use --network-role instead.  \n"
}

#
# Class for the Ignition Gazebo command line tools.
#
class Cmd

  def killProcess(pid, name, timeout)
    Process.kill("-INT", pid)

    sleepSecs = 0.001
    iterations = (timeout / sleepSecs).to_i
    i = 0
    killedPid = 0
    while killedPid != pid && i < iterations
      begin
        killedPid = Process.waitpid(pid, Process::WNOHANG)
      rescue
        # The process has exited, so return.
        return
      end

      break if killedPid == pid

      sleep sleepSecs
      i = i + 1
    end

    if killedPid != pid
      puts "Escalating to SIGKILL on [#{name}]"
      Process.kill("-KILL", pid)
    end
  end

  #
  # Return a structure describing the options.
  #
  def parse(args)
    options = {
      'file' => '',
      'gui' => 0,
      'hz' => -1,
      'iterations' => 0,
      'levels' => 0,
      'network_role' => '',
      'network_secondaries' => 0,
      'record' => 0,
      'record-path' => '',
      'record-resources' => 0,
      'playback' => '',
      'run' => 0,
      'server' => 0,
      'verbose' => '1'
    }

    usage = COMMANDS[args[0]]

    opt_parser = OptionParser.new do |opts|
      opts.banner = usage

      opts.on('-h', '--help') do
        puts usage
        exit
      end
      opts.on('--iterations [arg]', Integer,
              'Number of iterations to execute') do |i|
        options['iterations'] = i
      end
      opts.on('--network-role [arg]', String) do |role|
        options['network_role'] = role
      end
      opts.on('--network-secondaries [arg]', Integer) do |i|
        options['network_secondaries'] = i
      end
      opts.on('-z [arg]', Float, 'Update rate in Hertz') do |h|
        options['hz'] = h
      end
      opts.on('-r') do
        options['run'] = 1
      end
      opts.on('-g') do
        options['gui'] = 1
      end
      opts.on('-s') do
        options['server'] = 1
      end
      opts.on('--levels') do
        options['levels'] = 1
      end
      opts.on('--record') do
        options['record'] = 1
      end
      opts.on('--record-path [arg]', String) do |r|
        options['record-path'] = r
      end
      opts.on('--record-resources') do
        options['record-resources'] = 1
      end
      opts.on('--playback [arg]', String) do |p|
        options['playback'] = p
      end
      opts.on('-v [verbose]', '--verbose [verbose]', String) do |v|
        options['verbose'] = v || '3'
      end
      opts.on('--version') do
        options['version'] = '1'
      end

    end # opt_parser do

    opt_parser.parse!(args)

    # SDF file as positional argument
    filename = args.pop
    if filename and filename != 'gazebo'
      options['file'] = filename
    end

    options['command'] = args[0]

    options
  end # parse()

  def execute(args)
    options = parse(args)

    if LIBRARY_NAME[0] == '/'
      # If the first character is a slash, we'll assume that we've been given an
      # absolute path to the library. This is only used during test mode.
      plugin = LIBRARY_NAME
    else
      # We're assuming that the library path is relative to the current
      # location of this script.
      plugin = File.expand_path(File.join(File.dirname(__FILE__), LIBRARY_NAME))
    end
    conf_version = LIBRARY_VERSION

    begin
      Importer.dlload plugin
    rescue DLError => e
      puts "Library error for [#{plugin}]: #{e.to_s}"
      exit(-1)
    end

    # Read the library version.
    Importer.extern 'char *ignitionGazeboVersion()'
    begin
      plugin_version = Importer.ignitionGazeboVersion.to_s
    rescue DLError
      puts "Library error: Problem running 'ignitionGazeboVersion()' from #{plugin}."
      exit(-1)
    end

    # Sanity check: Verify that the version of the yaml file matches the version
    # of the library that we are using.
    unless plugin_version.eql? conf_version
      puts "Error: Version mismatch. Your configuration file version is
            [#{conf_version}] but #{plugin} version is [#{plugin_version}]."
      exit(-1)
    end

    usage = COMMANDS[args[0]]

    begin

      if options.key?('version')
        Importer.extern 'char *gazeboVersionHeader()'
        puts Importer.gazeboVersionHeader.to_s
        exit
      end

      # Global configurations
      if options.key?('verbose')
        Importer.extern 'void cmdVerbosity(const char *)'
        Importer.cmdVerbosity(options['verbose'])
      end

      parsed = ''
      if options['file'] != ''
        # Check if the passed in file exists.
        if File.exists?(options['file'])
          path = options['file']
        # If not, then first check the IGN_GAZEBO_RESOURCE_PATH environment
        # variable, then the configuration path from the launch library.
        else
          configPathEnv = ENV['IGN_GAZEBO_RESOURCE_PATH']
          # todo: IGN_GAZEBO_RESOURCE_PATH is colon separated.
          if !configPathEnv.nil? &&
              File.exists?(File.join(configPathEnv, options['file']))
            path = File.join(configPathEnv, options['file'])
          else
            Importer.extern 'char *worldInstallDir()'
            path = File.join(Importer.worldInstallDir().to_s, options['file'])
            if !File.exists?(path)
              puts "Unable to find file " + options['file']
              exit(-1)
            end
          end
        end

        # ERB parse the file, and then run the result
        parsed = ERB.new(File.read(path)).result()
      end

      # Import the runServer function
      Importer.extern 'int runServer(const char *, int, int, float, int,
                               const char *, int, int, const char *,
<<<<<<< HEAD
                               int, const char *)'
=======
                               const char *, const char *)'
>>>>>>> 35ab7b01

      # Import the runGui function
      Importer.extern 'int runGui()'

      # Neither the -s nor -g options were used, so run both the server
      # and gui.
      if options['server'] == 0 && options['gui'] == 0

        serverPid = Process.fork do
          ENV['RMT_PORT'] = '1500'
          Process.setpgid(0, 0)
          Importer.runServer(parsed, options['iterations'], options['run'],
            options['hz'], options['levels'], options['network_role'],
            options['network_secondaries'], options['record'],
<<<<<<< HEAD
            options['record-path'], options['record-resources'],
            options['playback'])
=======
            options['record-path'], options['playback'], options['file'])
>>>>>>> 35ab7b01
        end

        guiPid = Process.fork do
          ENV['RMT_PORT'] = '1501'
          Process.setpgid(0, 0)
          Importer.runGui()
        end

        Signal.trap("INT") {
          self.killProcess(guiPid, "Ignition Gazebo GUI", 5.0)
          self.killProcess(serverPid, "Ignition Gazebo Server", 5.0)
          return 1
        }

        # Wait for a child process to end
        pid, status = Process.wait2

        if pid == serverPid
          self.killProcess(guiPid, "Ignition Gazebo GUI", 5.0)
        else
          self.killProcess(serverPid, "Ignition Gazebo Server", 5.0)
        end

      # If the -s option was specified, then run only the server
      elsif options['server'] == 1
        ENV['RMT_PORT'] = '1500'
        Importer.runServer(parsed, options['iterations'], options['run'],
            options['hz'], options['levels'], options['network_role'],
            options['network_secondaries'], options['record'],
<<<<<<< HEAD
            options['recordPath'], options['recordResources'],
            options['playback'])
=======
            options['recordPath'], options['playback'], options['file'])
>>>>>>> 35ab7b01
      # Otherwise run the gui
      else options['gui']
        ENV['RMT_PORT'] = '1501'
        Importer.runGui
      end
    rescue
      puts "Library error: Problem running [#{options['command']}]() "\
        "from #{plugin}."
    # begin
    end
  # execute
  end
# class
end<|MERGE_RESOLUTION|>--- conflicted
+++ resolved
@@ -308,11 +308,7 @@
       # Import the runServer function
       Importer.extern 'int runServer(const char *, int, int, float, int,
                                const char *, int, int, const char *,
-<<<<<<< HEAD
-                               int, const char *)'
-=======
-                               const char *, const char *)'
->>>>>>> 35ab7b01
+                               int, const char *, const char *)'
 
       # Import the runGui function
       Importer.extern 'int runGui()'
@@ -327,12 +323,8 @@
           Importer.runServer(parsed, options['iterations'], options['run'],
             options['hz'], options['levels'], options['network_role'],
             options['network_secondaries'], options['record'],
-<<<<<<< HEAD
             options['record-path'], options['record-resources'],
-            options['playback'])
-=======
-            options['record-path'], options['playback'], options['file'])
->>>>>>> 35ab7b01
+            options['playback'], options['file'])
         end
 
         guiPid = Process.fork do
@@ -362,12 +354,8 @@
         Importer.runServer(parsed, options['iterations'], options['run'],
             options['hz'], options['levels'], options['network_role'],
             options['network_secondaries'], options['record'],
-<<<<<<< HEAD
             options['recordPath'], options['recordResources'],
-            options['playback'])
-=======
-            options['recordPath'], options['playback'], options['file'])
->>>>>>> 35ab7b01
+            options['playback'], options['file'])
       # Otherwise run the gui
       else options['gui']
         ENV['RMT_PORT'] = '1501'
