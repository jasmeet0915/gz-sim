--- conflicted
+++ resolved
@@ -123,12 +123,8 @@
     int _recordResources, int _logOverwrite, int _logCompress,
     const char *_playback, const char *_physicsEngine,
     const char *_renderEngineServer, const char *_renderEngineGui,
-<<<<<<< HEAD
-    const char *_file, const char *_recordTopics, bool _sameProcessAsGUI)
-=======
-    const char *_file, const char *_recordTopics,
+    const char *_file, const char *_recordTopics, bool _sameProcessAsGUI,
     int _headless)
->>>>>>> c992f318
 {
   // Path for logs
   std::string recordPathMod = _serverConfig.LogRecordPath();
@@ -341,7 +337,7 @@
     _serverConfig.SetPhysicsEngine(_physicsEngine);
   }
 
-  serverConfig.SetHeadlessRendering(_headless);
+  _serverConfig.SetHeadlessRendering(_headless);
 
   if (_renderEngineServer != nullptr && std::strlen(_renderEngineServer) > 0)
   {
@@ -363,7 +359,7 @@
     int _recordResources, int _logOverwrite, int _logCompress,
     const char *_playback, const char *_physicsEngine,
     const char *_renderEngineServer, const char *_renderEngineGui,
-    const char *_file, const char *_recordTopics)
+    const char *_file, const char *_recordTopics, int _headless)
 {
   // Create the Gazebo server
   ignition::gazebo::ServerConfig serverConfig;
@@ -373,7 +369,7 @@
           _networkSecondaries, _record, _recordPath,
           _recordResources, _logOverwrite, _logCompress,
           _playback, _physicsEngine, _renderEngineServer,
-          _renderEngineGui, _file, _recordTopics, false) == 0)
+          _renderEngineGui, _file, _recordTopics, false, _headless) == 0)
   {
     ignition::gazebo::Server server(serverConfig);
     // Run the server
@@ -394,7 +390,8 @@
     int _recordResources, int _logOverwrite, int _logCompress,
     const char *_playback, const char *_physicsEngine,
     const char *_renderEngineServer, const char *_renderEngineGui,
-    const char *_file, const char *_recordTopics, const char *_guiConfig)
+    const char *_file, const char *_recordTopics, const char *_guiConfig,
+    int _headless)
 {
   ignition::gazebo::ServerConfig serverConfig;
 
@@ -403,7 +400,7 @@
         _networkSecondaries, _record, _recordPath,
         _recordResources, _logOverwrite, _logCompress,
         _playback, _physicsEngine, _renderEngineServer,
-        _renderEngineGui, _file, _recordTopics, true) == 0)
+        _renderEngineGui, _file, _recordTopics, true,_headless) == 0)
   {
     ignerr << "Unable to create server config\n";
     return -1;
