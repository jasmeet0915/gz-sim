--- conflicted
+++ resolved
@@ -87,11 +87,7 @@
 
 #--------------------------------------
 # Find ignition-physics
-<<<<<<< HEAD
 ign_find_package(ignition-physics3
-=======
-ign_find_package(ignition-physics2 VERSION 2.1
->>>>>>> 2f4c5376
   COMPONENTS
     mesh
     sdf
