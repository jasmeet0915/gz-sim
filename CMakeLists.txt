cmake_minimum_required(VERSION 3.5.1 FATAL_ERROR)

#============================================================================
# Initialize the project
#============================================================================
project(ignition-gazebo2 VERSION 2.6.1)

#============================================================================
# Find ignition-cmake
#============================================================================
# If you get an error at this line, you need to install ignition-cmake
find_package(ignition-cmake2 REQUIRED)

#============================================================================
# Configure the project
#============================================================================
ign_configure_project()

#============================================================================
# Set project-specific options
#============================================================================

option(ENABLE_PROFILER "Enable Ignition Profiler" FALSE)

if(ENABLE_PROFILER)
  add_definitions("-DIGN_PROFILER_ENABLE=1")
else()
  add_definitions("-DIGN_PROFILER_ENABLE=0")
endif()

#============================================================================
# Search for project-specific dependencies
#============================================================================

ign_find_package(sdformat8 REQUIRED)

#--------------------------------------
# Find ignition-plugin
ign_find_package(ignition-plugin1 REQUIRED COMPONENTS loader register)
set(IGN_PLUGIN_VER ${ignition-plugin1_VERSION_MAJOR})

#--------------------------------------
# Find ignition-transport
ign_find_package(ignition-transport7 REQUIRED COMPONENTS log)
set(IGN_TRANSPORT_VER ${ignition-transport7_VERSION_MAJOR})

#--------------------------------------
# Find ignition-msgs
ign_find_package(ignition-msgs4 REQUIRED VERSION 4.5)
set(IGN_MSGS_VER ${ignition-msgs4_VERSION_MAJOR})

#--------------------------------------
# Find ignition-common
# Always use the profiler component to get the headers, regardless of status.
ign_find_package(ignition-common3 REQUIRED COMPONENTS profiler events)
set(IGN_COMMON_VER ${ignition-common3_VERSION_MAJOR})

#--------------------------------------
# Find ignition-fuel_tools3
ign_find_package(ignition-fuel_tools3 REQUIRED)
set(IGN_FUEL_TOOLS_VER ${ignition-fuel_tools3_VERSION_MAJOR})

#--------------------------------------
# Find ignition-gui
ign_find_package(ignition-gui2 REQUIRED)
set(IGN_GUI_VER ${ignition-gui2_VERSION_MAJOR})
ign_find_package (Qt5
  COMPONENTS
    Core
    Quick
    QuickControls2
  REQUIRED
  PKGCONFIG "Qt5Core Qt5Quick Qt5QuickControls2")

#--------------------------------------
# Find ignition-physics
ign_find_package(ignition-physics2
  COMPONENTS
    mesh
    sdf
    dartsim
    dartsim-plugin
    bullet
    bullet-plugin
  REQUIRED
<<<<<<< HEAD
  VERSION 2.0)
set(IGN_PHYSICS_VER ${ignition-physics2_VERSION_MAJOR})
=======
  VERSION 1.3)
set(IGN_PHYSICS_VER ${ignition-physics1_VERSION_MAJOR})
>>>>>>> a51a1667

#--------------------------------------
# Find ignition-sensors
ign_find_package(ignition-sensors2 REQUIRED
  COMPONENTS
    rendering
    air_pressure
    altimeter
    camera
    gpu_lidar
    imu
    logical_camera
    magnetometer
    depth_camera
  VERSION 2.1
)
set(IGN_SENSORS_VER ${ignition-sensors2_VERSION_MAJOR})

#--------------------------------------
# Find ignition-rendering
ign_find_package(ignition-rendering2 REQUIRED)
set(IGN_RENDERING_VER ${ignition-rendering2_VERSION_MAJOR})

#--------------------------------------
# Find gflags
ign_find_package(gflags
    REQUIRED
    PKGCONFIG gflags)

#--------------------------------------
# Find ignition-math
ign_find_package(ignition-math6 REQUIRED COMPONENTS eigen3 VERSION 6.2)
set(IGN_MATH_VER ${ignition-math6_VERSION_MAJOR})

#--------------------------------------
# Find protobuf
set(REQ_PROTOBUF_VER 3)
ign_find_package(IgnProtobuf
                 VERSION ${REQ_PROTOBUF_VER}
                 REQUIRED
                 COMPONENTS all
                 PRETTY Protobuf)
set(PROTOBUF_IMPORT_DIRS ${ignition-msgs4_INCLUDE_DIRS})

# Plugin install dirs
set(IGNITION_GAZEBO_PLUGIN_INSTALL_DIR
  ${CMAKE_INSTALL_PREFIX}/${IGN_LIB_INSTALL_DIR}/ign-${IGN_DESIGNATION}-${PROJECT_VERSION_MAJOR}/plugins
)
set(IGNITION_GAZEBO_GUI_PLUGIN_INSTALL_DIR
  ${CMAKE_INSTALL_PREFIX}/${IGN_LIB_INSTALL_DIR}/ign-${IGN_DESIGNATION}-${PROJECT_VERSION_MAJOR}/plugins/gui
)

#============================================================================
# Configure the build
#============================================================================
ign_configure_build(QUIT_IF_BUILD_ERRORS)

add_subdirectory(examples)

#============================================================================
# Create package information
#============================================================================
ign_create_packages()

#============================================================================
# Configure documentation
#============================================================================
configure_file(${CMAKE_SOURCE_DIR}/api.md.in ${CMAKE_BINARY_DIR}/api.md)
configure_file(${CMAKE_SOURCE_DIR}/tutorials.md.in ${CMAKE_BINARY_DIR}/tutorials.md)

ign_create_docs(
  API_MAINPAGE_MD "${CMAKE_BINARY_DIR}/api.md"
  TUTORIALS_MAINPAGE_MD "${CMAKE_BINARY_DIR}/tutorials.md"
  TAGFILES
   "${IGNITION-MATH_DOXYGEN_TAGFILE} = ${IGNITION-MATH_API_URL}"
   "${IGNITION-MSGS_DOXYGEN_TAGFILE} = ${IGNITION-MSGS_API_URL}"
   "${IGNITION-PHYSICS_DOXYGEN_TAGFILE} = ${IGNITION-PHYSICS_API_URL}"
   "${IGNITION-PLUGIN_DOXYGEN_TAGFILE} = ${IGNITION-PLUGIN_API_URL}"
   "${IGNITION-TRANSPORT_DOXYGEN_TAGFILE} = ${IGNITION-TRANSPORT_API_URL}"
   "${IGNITION-SENSORS_DOXYGEN_TAGFILE} = ${IGNITION-SENSORS_API_URL}"
   "${IGNITION-COMMON_DOXYGEN_TAGFILE} = ${IGNITION-COMMON_API_URL}"
)<|MERGE_RESOLUTION|>--- conflicted
+++ resolved
@@ -83,13 +83,8 @@
     bullet
     bullet-plugin
   REQUIRED
-<<<<<<< HEAD
   VERSION 2.0)
 set(IGN_PHYSICS_VER ${ignition-physics2_VERSION_MAJOR})
-=======
-  VERSION 1.3)
-set(IGN_PHYSICS_VER ${ignition-physics1_VERSION_MAJOR})
->>>>>>> a51a1667
 
 #--------------------------------------
 # Find ignition-sensors
