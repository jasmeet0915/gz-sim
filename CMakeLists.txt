cmake_minimum_required(VERSION 3.5.1 FATAL_ERROR)

#============================================================================
# Initialize the project
#============================================================================
<<<<<<< HEAD
project(ignition-gazebo4 VERSION 4.0.0)
=======
project(ignition-gazebo3 VERSION 3.2.0)
>>>>>>> 85cc042a

#============================================================================
# Find ignition-cmake
#============================================================================
# If you get an error at this line, you need to install ignition-cmake
find_package(ignition-cmake2 REQUIRED)

#============================================================================
# Configure the project
#============================================================================
ign_configure_project(VERSION_SUFFIX pre1)

#============================================================================
# Set project-specific options
#============================================================================

option(ENABLE_PROFILER "Enable Ignition Profiler" FALSE)

if(ENABLE_PROFILER)
  add_definitions("-DIGN_PROFILER_ENABLE=1")
else()
  add_definitions("-DIGN_PROFILER_ENABLE=0")
endif()

if (UNIX AND NOT APPLE)
  set (EXTRA_TEST_LIB_DEPS stdc++fs)
else()
  set (EXTRA_TEST_LIB_DEPS)
endif()

#============================================================================
# Search for project-specific dependencies
#============================================================================

ign_find_package(sdformat9 VERSION 9.2 REQUIRED)
set(SDF_VER ${sdformat9_VERSION_MAJOR})

#--------------------------------------
# Find ignition-plugin
ign_find_package(ignition-plugin1 REQUIRED COMPONENTS loader register)
set(IGN_PLUGIN_VER ${ignition-plugin1_VERSION_MAJOR})

#--------------------------------------
# Find ignition-transport
ign_find_package(ignition-transport8 REQUIRED COMPONENTS log)
set(IGN_TRANSPORT_VER ${ignition-transport8_VERSION_MAJOR})

#--------------------------------------
# Find ignition-msgs
ign_find_package(ignition-msgs5 REQUIRED VERSION 5.3)
set(IGN_MSGS_VER ${ignition-msgs5_VERSION_MAJOR})

#--------------------------------------
# Find ignition-common
# Always use the profiler component to get the headers, regardless of status.
ign_find_package(ignition-common3 VERSION 3.5
  COMPONENTS
  profiler
  events
  av
  REQUIRED
)
set(IGN_COMMON_VER ${ignition-common3_VERSION_MAJOR})

#--------------------------------------
# Find ignition-fuel_tools
ign_find_package(ignition-fuel_tools4 REQUIRED VERSION 4.1)
set(IGN_FUEL_TOOLS_VER ${ignition-fuel_tools4_VERSION_MAJOR})

#--------------------------------------
# Find ignition-gui
<<<<<<< HEAD
ign_find_package(ignition-gui4 REQUIRED)
set(IGN_GUI_VER ${ignition-gui4_VERSION_MAJOR})
=======
ign_find_package(ignition-gui3 REQUIRED VERSION 3.1)
set(IGN_GUI_VER ${ignition-gui3_VERSION_MAJOR})
>>>>>>> 85cc042a
ign_find_package (Qt5
  COMPONENTS
    Core
    Quick
    QuickControls2
  REQUIRED
  PKGCONFIG "Qt5Core Qt5Quick Qt5QuickControls2")

#--------------------------------------
# Find ignition-physics
ign_find_package(ignition-physics2
  COMPONENTS
    mesh
    sdf
  REQUIRED
)
set(IGN_PHYSICS_VER ${ignition-physics2_VERSION_MAJOR})

#--------------------------------------
# Find ignition-sensors
ign_find_package(ignition-sensors4 REQUIRED
  COMPONENTS
    rendering
    air_pressure
    altimeter
    camera
    gpu_lidar
    imu
    logical_camera
    magnetometer
    depth_camera
    thermal_camera
)
set(IGN_SENSORS_VER ${ignition-sensors4_VERSION_MAJOR})

#--------------------------------------
# Find ignition-rendering
ign_find_package(ignition-rendering4 REQUIRED)
set(IGN_RENDERING_VER ${ignition-rendering4_VERSION_MAJOR})

#--------------------------------------
# Find ignition-math
ign_find_package(ignition-math6 REQUIRED COMPONENTS eigen3 VERSION 6.2)
set(IGN_MATH_VER ${ignition-math6_VERSION_MAJOR})

#--------------------------------------
# Find protobuf
set(REQ_PROTOBUF_VER 3)
ign_find_package(IgnProtobuf
                 VERSION ${REQ_PROTOBUF_VER}
                 REQUIRED
                 COMPONENTS all
                 PRETTY Protobuf)
set(PROTOBUF_IMPORT_DIRS ${ignition-msgs5_INCLUDE_DIRS})

# Plugin install dirs
set(IGNITION_GAZEBO_PLUGIN_INSTALL_DIR
  ${CMAKE_INSTALL_PREFIX}/${IGN_LIB_INSTALL_DIR}/ign-${IGN_DESIGNATION}-${PROJECT_VERSION_MAJOR}/plugins
)
set(IGNITION_GAZEBO_GUI_PLUGIN_INSTALL_DIR
  ${CMAKE_INSTALL_PREFIX}/${IGN_LIB_INSTALL_DIR}/ign-${IGN_DESIGNATION}-${PROJECT_VERSION_MAJOR}/plugins/gui
)

#============================================================================
# Configure the build
#============================================================================
ign_configure_build(QUIT_IF_BUILD_ERRORS)

add_subdirectory(examples)

#============================================================================
# Create package information
#============================================================================
ign_create_packages()

#============================================================================
# Configure documentation
#============================================================================
configure_file(${CMAKE_SOURCE_DIR}/api.md.in ${CMAKE_BINARY_DIR}/api.md)
configure_file(${CMAKE_SOURCE_DIR}/tutorials.md.in ${CMAKE_BINARY_DIR}/tutorials.md)

ign_create_docs(
  API_MAINPAGE_MD "${CMAKE_BINARY_DIR}/api.md"
  TUTORIALS_MAINPAGE_MD "${CMAKE_BINARY_DIR}/tutorials.md"
  TAGFILES
   "${IGNITION-MATH_DOXYGEN_TAGFILE} = ${IGNITION-MATH_API_URL}"
   "${IGNITION-MSGS_DOXYGEN_TAGFILE} = ${IGNITION-MSGS_API_URL}"
   "${IGNITION-PHYSICS_DOXYGEN_TAGFILE} = ${IGNITION-PHYSICS_API_URL}"
   "${IGNITION-PLUGIN_DOXYGEN_TAGFILE} = ${IGNITION-PLUGIN_API_URL}"
   "${IGNITION-TRANSPORT_DOXYGEN_TAGFILE} = ${IGNITION-TRANSPORT_API_URL}"
   "${IGNITION-SENSORS_DOXYGEN_TAGFILE} = ${IGNITION-SENSORS_API_URL}"
   "${IGNITION-COMMON_DOXYGEN_TAGFILE} = ${IGNITION-COMMON_API_URL}"
)<|MERGE_RESOLUTION|>--- conflicted
+++ resolved
@@ -3,11 +3,7 @@
 #============================================================================
 # Initialize the project
 #============================================================================
-<<<<<<< HEAD
 project(ignition-gazebo4 VERSION 4.0.0)
-=======
-project(ignition-gazebo3 VERSION 3.2.0)
->>>>>>> 85cc042a
 
 #============================================================================
 # Find ignition-cmake
@@ -65,9 +61,9 @@
 # Always use the profiler component to get the headers, regardless of status.
 ign_find_package(ignition-common3 VERSION 3.5
   COMPONENTS
-  profiler
-  events
-  av
+    profiler
+    events
+    av
   REQUIRED
 )
 set(IGN_COMMON_VER ${ignition-common3_VERSION_MAJOR})
@@ -79,13 +75,8 @@
 
 #--------------------------------------
 # Find ignition-gui
-<<<<<<< HEAD
 ign_find_package(ignition-gui4 REQUIRED)
 set(IGN_GUI_VER ${ignition-gui4_VERSION_MAJOR})
-=======
-ign_find_package(ignition-gui3 REQUIRED VERSION 3.1)
-set(IGN_GUI_VER ${ignition-gui3_VERSION_MAJOR})
->>>>>>> 85cc042a
 ign_find_package (Qt5
   COMPONENTS
     Core
