--- conflicted
+++ resolved
@@ -2,13 +2,8 @@
 <sdf version="1.6">
   <world name="levels">
     <plugin
-<<<<<<< HEAD
       filename="libignition-gazebo0-systems.so"
-      name="ignition::gazebo::systems::v0::SceneBroadcaster">
-=======
-      filename="libignition-gazebo-systems.so"
       name="ignition::gazebo::systems::SceneBroadcaster">
->>>>>>> 38b1f940
     </plugin>
 
   <gui fullscreen="0">
