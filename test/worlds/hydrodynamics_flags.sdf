--- conflicted
+++ resolved
@@ -1,124 +1,16 @@
-<<<<<<< HEAD
-<?xml version="1.0" ?>
-
-<!-- Run demo with ign-gazebo examples/standalone/multi_lrauv_race
-  (example is provided in ign-gazebo6+). -->
-
-=======
 <?xml version="1.0"?>
->>>>>>> ba96ec82
 <sdf version="1.6">
   <world name="multi_lrauv">
-    <scene>
-      <!-- For turquoise ambient to match particle effect -->
-      <ambient>0.0 1.0 1.0</ambient>
-      <background>0.0 0.7 0.8</background>
-    </scene>
-
     <physics name="1ms" type="ode">
       <max_step_size>0.001</max_step_size>
       <real_time_factor>1.0</real_time_factor>
     </physics>
-<<<<<<< HEAD
-    <plugin
-      filename="gz-sim-physics-system"
-      name="gz::sim::systems::Physics">
-    </plugin>
-    <plugin
-      filename="gz-sim-user-commands-system"
-      name="gz::sim::systems::UserCommands">
-    </plugin>
-    <plugin
-      filename="gz-sim-scene-broadcaster-system"
-      name="gz::sim::systems::SceneBroadcaster">
-    </plugin>
-    <plugin
-      filename="gz-sim-contact-system"
-      name="gz::sim::systems::Contact">
-    </plugin>
-
-    <plugin
-      filename="gz-sim-buoyancy-system"
-      name="gz::sim::systems::Buoyancy">
-      <uniform_fluid_density>1000</uniform_fluid_density>
-=======
-    <plugin filename="ignition-gazebo-physics-system"
-            name="ignition::gazebo::systems::Physics">
->>>>>>> ba96ec82
+    <plugin filename="gz-sim-physics-system"
+            name="gz::sim::systems::Physics">
     </plugin>
     <gravity>0 0 0</gravity>
     <model name="tethys">
       <pose>0 0 1 0 0 1.57</pose>
-<<<<<<< HEAD
-      <uri>https://fuel.gazebosim.org/1.0/accurrent/models/MBARI Tethys LRAUV</uri>
-
-      <!-- Joint controllers -->
-      <plugin
-        filename="gz-sim-joint-position-controller-system"
-        name="gz::sim::systems::JointPositionController">
-        <joint_name>horizontal_fins_joint</joint_name>
-        <p_gain>0.1</p_gain>
-      </plugin>
-
-      <plugin
-        filename="gz-sim-joint-position-controller-system"
-        name="gz::sim::systems::JointPositionController">
-        <joint_name>vertical_fins_joint</joint_name>
-        <p_gain>0.1</p_gain>
-      </plugin>
-
-      <plugin
-        filename="gz-sim-thruster-system"
-        name="gz::sim::systems::Thruster">
-        <namespace>tethys</namespace>
-        <joint_name>propeller_joint</joint_name>
-        <thrust_coefficient>0.004422</thrust_coefficient>
-        <fluid_density>1000</fluid_density>
-        <propeller_diameter>0.2</propeller_diameter>
-      </plugin>
-
-      <!-- Lift and drag -->
-
-      <!-- Vertical fin -->
-      <plugin
-        filename="gz-sim-lift-drag-system"
-        name="gz::sim::systems::LiftDrag">
-        <air_density>1000</air_density>
-        <cla>4.13</cla>
-        <cla_stall>-1.1</cla_stall>
-        <cda>0.2</cda>
-        <cda_stall>0.03</cda_stall>
-        <alpha_stall>0.17</alpha_stall>
-        <a0>0</a0>
-        <area>0.0244</area>
-        <upward>0 1 0</upward>
-        <forward>1 0 0</forward>
-        <link_name>vertical_fins</link_name>
-        <cp>0 0 0</cp>
-      </plugin>
-
-      <!-- Horizontal fin -->
-      <plugin
-        filename="gz-sim-lift-drag-system"
-        name="gz::sim::systems::LiftDrag">
-        <air_density>1000</air_density>
-        <cla>4.13</cla>
-        <cla_stall>-1.1</cla_stall>
-        <cda>0.2</cda>
-        <cda_stall>0.03</cda_stall>
-        <alpha_stall>0.17</alpha_stall>
-        <a0>0</a0>
-        <area>0.0244</area>
-        <upward>0 0 1</upward>
-        <forward>1 0 0</forward>
-        <link_name>horizontal_fins</link_name>
-        <cp>0 0 0</cp>
-      </plugin>
-
-      <plugin
-        filename="gz-sim-hydrodynamics-system"
-        name="gz::sim::systems::Hydrodynamics">
-=======
       <link name="base_link">
         <inertial>
           <mass>147.8671</mass>
@@ -206,9 +98,8 @@
           </limit>
         </axis>
       </joint>
-      <plugin filename="ignition-gazebo-hydrodynamics-system"
-              name="ignition::gazebo::systems::Hydrodynamics">
->>>>>>> ba96ec82
+      <plugin filename="gz-sim-hydrodynamics-system"
+              name="gz::sim::systems::Hydrodynamics">
         <link_name>base_link</link_name>
         <xDotU>-4.876161</xDotU>
         <yDotV>-126.324739</yDotV>
@@ -235,77 +126,6 @@
 
     <model name="triton">
       <pose>5 0 1 0 0 1.57</pose>
-<<<<<<< HEAD
-      <uri>https://fuel.gazebosim.org/1.0/accurrent/models/MBARI Tethys LRAUV</uri>
-      <name>triton</name>
-
-      <!-- Joint controllers -->
-      <plugin
-        filename="gz-sim-joint-position-controller-system"
-        name="gz::sim::systems::JointPositionController">
-        <joint_name>horizontal_fins_joint</joint_name>
-        <p_gain>0.1</p_gain>
-      </plugin>
-
-      <plugin
-        filename="gz-sim-joint-position-controller-system"
-        name="gz::sim::systems::JointPositionController">
-        <joint_name>vertical_fins_joint</joint_name>
-        <p_gain>0.1</p_gain>
-      </plugin>
-
-      <plugin
-        filename="gz-sim-thruster-system"
-        name="gz::sim::systems::Thruster">
-        <namespace>triton</namespace>
-        <joint_name>propeller_joint</joint_name>
-        <thrust_coefficient>0.004422</thrust_coefficient>
-        <fluid_density>1000</fluid_density>
-        <propeller_diameter>0.2</propeller_diameter>
-      </plugin>
-
-      <!-- Lift and drag -->
-
-      <!-- Vertical fin -->
-      <plugin
-        filename="gz-sim-lift-drag-system"
-        name="gz::sim::systems::LiftDrag">
-        <air_density>1000</air_density>
-        <cla>4.13</cla>
-        <cla_stall>-1.1</cla_stall>
-        <cda>0.2</cda>
-        <cda_stall>0.03</cda_stall>
-        <alpha_stall>0.17</alpha_stall>
-        <a0>0</a0>
-        <area>0.0244</area>
-        <upward>0 1 0</upward>
-        <forward>1 0 0</forward>
-        <link_name>vertical_fins</link_name>
-        <cp>0 0 0</cp>
-      </plugin>
-
-      <!-- Horizontal fin -->
-      <plugin
-        filename="gz-sim-lift-drag-system"
-        name="gz::sim::systems::LiftDrag">
-        <air_density>1000</air_density>
-        <cla>4.13</cla>
-        <cla_stall>-1.1</cla_stall>
-        <cda>0.2</cda>
-        <cda_stall>0.03</cda_stall>
-        <alpha_stall>0.17</alpha_stall>
-        <a0>0</a0>
-        <area>0.0244</area>
-        <upward>0 0 1</upward>
-        <forward>1 0 0</forward>
-        <link_name>horizontal_fins</link_name>
-        <cp>0 0 0</cp>
-      </plugin>
-
-      <plugin
-        filename="gz-sim-hydrodynamics-system"
-        name="gz::sim::systems::Hydrodynamics">
-=======
       <link name="base_link">
         <inertial>
           <mass>147.8671</mass>
@@ -393,9 +213,8 @@
           </limit>
         </axis>
       </joint>
-      <plugin filename="ignition-gazebo-hydrodynamics-system"
-              name="ignition::gazebo::systems::Hydrodynamics">
->>>>>>> ba96ec82
+      <plugin filename="gz-sim-hydrodynamics-system"
+              name="gz::sim::systems::Hydrodynamics">
         <link_name>base_link</link_name>
         <xDotU>-4.876161</xDotU>
         <yDotV>-126.324739</yDotV>
@@ -421,77 +240,6 @@
 
     <model name="daphne">
       <pose>-5 0 1 0 0 1.57</pose>
-<<<<<<< HEAD
-      <uri>https://fuel.gazebosim.org/1.0/accurrent/models/MBARI Tethys LRAUV</uri>
-      <name>daphne</name>
-
-      <!-- Joint controllers -->
-      <plugin
-        filename="gz-sim-joint-position-controller-system"
-        name="gz::sim::systems::JointPositionController">
-        <joint_name>horizontal_fins_joint</joint_name>
-        <p_gain>0.1</p_gain>
-      </plugin>
-
-      <plugin
-        filename="gz-sim-joint-position-controller-system"
-        name="gz::sim::systems::JointPositionController">
-        <joint_name>vertical_fins_joint</joint_name>
-        <p_gain>0.1</p_gain>
-      </plugin>
-
-      <plugin
-        filename="gz-sim-thruster-system"
-        name="gz::sim::systems::Thruster">
-        <namespace>daphne</namespace>
-        <joint_name>propeller_joint</joint_name>
-        <thrust_coefficient>0.004422</thrust_coefficient>
-        <fluid_density>1000</fluid_density>
-        <propeller_diameter>0.2</propeller_diameter>
-      </plugin>
-
-      <!-- Lift and drag -->
-
-      <!-- Vertical fin -->
-      <plugin
-        filename="gz-sim-lift-drag-system"
-        name="gz::sim::systems::LiftDrag">
-        <air_density>1000</air_density>
-        <cla>4.13</cla>
-        <cla_stall>-1.1</cla_stall>
-        <cda>0.2</cda>
-        <cda_stall>0.03</cda_stall>
-        <alpha_stall>0.17</alpha_stall>
-        <a0>0</a0>
-        <area>0.0244</area>
-        <upward>0 1 0</upward>
-        <forward>1 0 0</forward>
-        <link_name>vertical_fins</link_name>
-        <cp>0 0 0</cp>
-      </plugin>
-
-      <!-- Horizontal fin -->
-      <plugin
-        filename="gz-sim-lift-drag-system"
-        name="gz::sim::systems::LiftDrag">
-        <air_density>1000</air_density>
-        <cla>4.13</cla>
-        <cla_stall>-1.1</cla_stall>
-        <cda>0.2</cda>
-        <cda_stall>0.03</cda_stall>
-        <alpha_stall>0.17</alpha_stall>
-        <a0>0</a0>
-        <area>0.0244</area>
-        <upward>0 0 1</upward>
-        <forward>1 0 0</forward>
-        <link_name>horizontal_fins</link_name>
-        <cp>0 0 0</cp>
-      </plugin>
-
-      <plugin
-        filename="gz-sim-hydrodynamics-system"
-        name="gz::sim::systems::Hydrodynamics">
-=======
       <link name="base_link">
         <inertial>
           <mass>147.8671</mass>
@@ -579,9 +327,8 @@
           </limit>
         </axis>
       </joint>
-      <plugin filename="ignition-gazebo-hydrodynamics-system"
-              name="ignition::gazebo::systems::Hydrodynamics">
->>>>>>> ba96ec82
+      <plugin filename="gz-sim-hydrodynamics-system"
+              name="gz::sim::systems::Hydrodynamics">
         <link_name>base_link</link_name>
         <xDotU>-4.876161</xDotU>
         <yDotV>-126.324739</yDotV>
@@ -603,23 +350,6 @@
         <nR>0</nR>
         <disable_coriolis>true</disable_coriolis>
       </plugin>
-<<<<<<< HEAD
-    </include>
-
-    <!-- Swimming race lane signs -->
-    <include>
-      <pose>0 0 -1 0 0 3.1415926</pose>
-      <uri>https://fuel.gazebosim.org/1.0/mabelzhang/models/ABCSign_5m</uri>
-      <name>start_line</name>
-    </include>
-    <include>
-      <pose>0 -25 -1 0 0 3.1415926</pose>
-      <uri>https://fuel.gazebosim.org/1.0/mabelzhang/models/ABCSign_5m</uri>
-      <name>finish_line</name>
-    </include>
-
-=======
     </model>
->>>>>>> ba96ec82
   </world>
 </sdf>