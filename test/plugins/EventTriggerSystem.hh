--- conflicted
+++ resolved
@@ -25,17 +25,10 @@
 {
 namespace gazebo
 {
-<<<<<<< HEAD
 class EventTriggerSystem :
-  public gazebo::System,
-  public gazebo::ISystemConfigure,
-  public gazebo::ISystemUpdate
-=======
-class IGNITION_GAZEBO_VISIBLE EventTriggerSystem :
   public gz::sim::System,
   public gz::sim::ISystemConfigure,
   public gz::sim::ISystemUpdate
->>>>>>> a2a2c856
 {
   // needed for linter
   public: EventTriggerSystem() = default;
