--- conflicted
+++ resolved
@@ -90,11 +90,7 @@
         << "Failed to find plugin [" << *pluginLib << "]";
 
     // Load engine plugin
-<<<<<<< HEAD
-    gz::plugin::Loader pluginLoader;
-=======
     plugin::Loader pluginLoader;
->>>>>>> 216d5a51
     auto plugins = pluginLoader.LoadLib(pathToLib);
     ASSERT_FALSE(plugins.empty())
         << "Unable to load the [" << pathToLib << "] library";
@@ -137,13 +133,8 @@
     // Create a system that records the vehicle poses
     test::Relay ecmGetterSystem;
     EntityComponentManager* ecm {nullptr};
-<<<<<<< HEAD
-    ecmGetterSystem.OnPreUpdate([&ecm](const sim::UpdateInfo &,
-      sim::EntityComponentManager &_ecm)
-=======
     ecmGetterSystem.OnPreUpdate([&ecm](const UpdateInfo &,
       EntityComponentManager &_ecm)
->>>>>>> 216d5a51
       {
         if (ecm == nullptr)
           ecm = &_ecm;
@@ -165,13 +156,8 @@
     test::Relay testSystem;
     Entity modelEntity {kNullEntity};
     std::vector<math::Pose3d> poses;
-<<<<<<< HEAD
-    testSystem.OnPostUpdate([&](const sim::UpdateInfo &,
-      const sim::EntityComponentManager &_ecm)
-=======
     testSystem.OnPostUpdate([&](const UpdateInfo &,
       const EntityComponentManager &_ecm)
->>>>>>> 216d5a51
       {
         modelEntity = _ecm.EntityByComponents(
           components::Model(),
@@ -267,11 +253,7 @@
 
     poses.clear();
 
-<<<<<<< HEAD
-    sim::Model model(modelEntity);
-=======
     Model model(modelEntity);
->>>>>>> 216d5a51
 
     // Move the robot somewhere to free space without obstacles.
     model.SetWorldPoseCmd(*ecm, math::Pose3d(10, 10, 0.1, 0, 0, 0));
@@ -473,13 +455,8 @@
     // Create a system that records the vehicle poses
     test::Relay ecmGetterSystem;
     EntityComponentManager* ecm {nullptr};
-<<<<<<< HEAD
-    ecmGetterSystem.OnPreUpdate([&ecm](const sim::UpdateInfo &,
-      sim::EntityComponentManager &_ecm)
-=======
     ecmGetterSystem.OnPreUpdate([&ecm](const UpdateInfo &,
       EntityComponentManager &_ecm)
->>>>>>> 216d5a51
       {
         if (ecm == nullptr)
           ecm = &_ecm;
@@ -501,13 +478,8 @@
     test::Relay testSystem;
     Entity boxEntity {kNullEntity};
     std::vector<math::Pose3d> poses;
-<<<<<<< HEAD
-    testSystem.OnPostUpdate([&](const sim::UpdateInfo &,
-      const sim::EntityComponentManager &_ecm)
-=======
     testSystem.OnPostUpdate([&](const UpdateInfo &,
       const EntityComponentManager &_ecm)
->>>>>>> 216d5a51
       {
         boxEntity = _ecm.EntityByComponents(
           components::Model(),
