/*
 * Copyright (C) 2020 Open Source Robotics Foundation
 *
 * Licensed under the Apache License, Version 2.0 (the "License");
 * you may not use this file except in compliance with the License.
 * You may obtain a copy of the License at
 *
 *     http://www.apache.org/licenses/LICENSE-2.0
 *
 * Unless required by applicable law or agreed to in writing, software
 * distributed under the License is distributed on an "AS IS" BASIS,
 * WITHOUT WARRANTIES OR CONDITIONS OF ANY KIND, either express or implied.
 * See the License for the specific language governing permissions and
 * limitations under the License.
 *
*/

#include <gtest/gtest.h>

#include <gz/msgs/boolean.pb.h>
#include <gz/msgs/video_record.pb.h>

#include <gz/common/Console.hh>
#include <gz/common/Util.hh>
#include <gz/transport/Node.hh>
#include <gz/utils/ExtraTestMacros.hh>

#include "gz/sim/Server.hh"
#include "gz/sim/SystemLoader.hh"
#include "test_config.hh"

#include "../helpers/Relay.hh"
#include "../helpers/EnvTestFixture.hh"

using namespace gz;
using namespace sim;

/// \brief Test CameraVideoRecorder system
class CameraVideoRecorderTest : public InternalFixture<::testing::Test>
{
};

/////////////////////////////////////////////////
TEST_F(CameraVideoRecorderTest, GZ_UTILS_TEST_DISABLED_ON_MAC(RecordVideo))
{
  // Start server
  ServerConfig serverConfig;
  serverConfig.SetSdfFile(std::string(PROJECT_SOURCE_PATH) +
      "/test/worlds/camera_video_record.sdf");

  Server server(serverConfig);
  EXPECT_FALSE(server.Running());
  EXPECT_FALSE(*server.Running(0));

  // Run server
  server.Run(true, 1, false);

<<<<<<< HEAD
  gz::transport::Node node;
=======
  transport::Node node;
>>>>>>> 216d5a51
  std::vector<std::string> services;
  bool hasService = false;

  // wait for record video service to appear
  int sleep = 0;
  while (sleep++ < 500)
  {
    std::this_thread::sleep_for(std::chrono::milliseconds(1));
    server.Run(true, 1, false);

    node.ServiceList(services);
    for (auto s :  services)
    {
      if (s == "/camera/record_video")
      {
        hasService = true;
        break;
      }
    }
    services.clear();
  }
  EXPECT_TRUE(hasService);

<<<<<<< HEAD
  gz::msgs::VideoRecord videoRecordMsg;
  gz::msgs::Boolean res;
=======
  msgs::VideoRecord videoRecordMsg;
  msgs::Boolean res;
>>>>>>> 216d5a51
  bool result = false;
  unsigned int timeout = 5000;

  videoRecordMsg.set_start(true);
  videoRecordMsg.set_format("mp4");
  videoRecordMsg.set_save_filename("test.mp4");

  // start video recording
  EXPECT_TRUE(node.Request("/camera/record_video",
      videoRecordMsg, timeout, res, result));

  // sleep for a few seconds
  sleep = 0;
  while (sleep++ < 500)
  {
    std::this_thread::sleep_for(std::chrono::milliseconds(1));
    server.Run(true, 1, false);
  }

  // stop video recording
  videoRecordMsg.set_stop(true);
  EXPECT_TRUE(node.Request("/camera/record_video",
      videoRecordMsg, timeout, res, result));

  // wait until the file is saved
  sleep = 0;
  while (!common::exists("test.mp4") && sleep++ < 500)
  {
    std::this_thread::sleep_for(std::chrono::milliseconds(1));
    server.Run(true, 1, false);
  }
  EXPECT_TRUE(common::exists("test.mp4"));
  EXPECT_TRUE(common::removeFile("test.mp4"));
}<|MERGE_RESOLUTION|>--- conflicted
+++ resolved
@@ -55,11 +55,7 @@
   // Run server
   server.Run(true, 1, false);
 
-<<<<<<< HEAD
-  gz::transport::Node node;
-=======
   transport::Node node;
->>>>>>> 216d5a51
   std::vector<std::string> services;
   bool hasService = false;
 
@@ -83,13 +79,8 @@
   }
   EXPECT_TRUE(hasService);
 
-<<<<<<< HEAD
-  gz::msgs::VideoRecord videoRecordMsg;
-  gz::msgs::Boolean res;
-=======
   msgs::VideoRecord videoRecordMsg;
   msgs::Boolean res;
->>>>>>> 216d5a51
   bool result = false;
   unsigned int timeout = 5000;
 
