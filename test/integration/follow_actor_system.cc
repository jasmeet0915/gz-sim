/*
 * Copyright (C) 2020 Open Source Robotics Foundation
 *
 * Licensed under the Apache License, Version 2.0 (the "License");
 * you may not use this file except in compliance with the License.
 * You may obtain a copy of the License at
 *
 *     http://www.apache.org/licenses/LICENSE-2.0
 *
 * Unless required by applicable law or agreed to in writing, software
 * distributed under the License is distributed on an "AS IS" BASIS,
 * WITHOUT WARRANTIES OR CONDITIONS OF ANY KIND, either express or implied.
 * See the License for the specific language governing permissions and
 * limitations under the License.
 *
*/

#include <gtest/gtest.h>
#include <gz/common/Console.hh>
#include <gz/common/Util.hh>
#include <gz/math/Pose3.hh>
#include <gz/utils/ExtraTestMacros.hh>

#include "gz/sim/components/Actor.hh"
#include "gz/sim/components/Name.hh"
#include "gz/sim/components/Pose.hh"
#include "gz/sim/Server.hh"
#include "gz/sim/SystemLoader.hh"
#include "test_config.hh"

#include "plugins/MockSystem.hh"
#include "../helpers/EnvTestFixture.hh"

#define tol 10e-4

using namespace gz;
using namespace sim;
using namespace std::chrono_literals;

/// \brief Test FollowActor system
class FollowActorTest : public InternalFixture<::testing::TestWithParam<int>>
{
};

class Relay
{
  public: Relay()
  {
<<<<<<< HEAD
    auto plugin = loader.LoadPlugin("libMockSystem.so",
                                "gz::sim::MockSystem",
                                nullptr);
=======
    sdf::Plugin sdfPlugin;
    sdfPlugin.SetFilename("libMockSystem.so");
    sdfPlugin.SetName("ignition::gazebo::MockSystem");
    auto plugin = loader.LoadPlugin(sdfPlugin);
>>>>>>> f39bc25d
    EXPECT_TRUE(plugin.has_value());

    this->systemPtr = plugin.value();

    this->mockSystem = static_cast<MockSystem *>(
        systemPtr->QueryInterface<System>());
    EXPECT_NE(nullptr, this->mockSystem);
  }

  public: Relay &OnPreUpdate(MockSystem::CallbackType _cb)
  {
    this->mockSystem->preUpdateCallback = std::move(_cb);
    return *this;
  }

  public: Relay &OnUpdate(MockSystem::CallbackType _cb)
  {
    this->mockSystem->updateCallback = std::move(_cb);
    return *this;
  }

  public: Relay &OnPostUpdate(MockSystem::CallbackTypeConst _cb)
  {
    this->mockSystem->postUpdateCallback = std::move(_cb);
    return *this;
  }

  public: SystemPluginPtr systemPtr;

  private: SystemLoader loader;
  private: MockSystem *mockSystem;
};


/////////////////////////////////////////////////
// See https://github.com/gazebosim/gz-sim/issues/1175
TEST_P(FollowActorTest,
       GZ_UTILS_TEST_ENABLED_ONLY_ON_LINUX(PublishCmd))
{
  // Start server
  ServerConfig serverConfig;
  serverConfig.SetSdfFile(std::string(PROJECT_SOURCE_PATH) +
      "/test/worlds/follow_actor.sdf");

  Server server(serverConfig);
  EXPECT_FALSE(server.Running());
  EXPECT_FALSE(*server.Running(0));

  unsigned int preUpdateCount{0};
  unsigned int postUpdateCount{0};
  unsigned int boxMoveCount{0};

  // Create a system that records the actor poses
  Relay testSystem;
  testSystem.OnPreUpdate(
    [&](const sim::UpdateInfo &_info,
        sim::EntityComponentManager &_ecm)
    {
      auto entity = _ecm.EntityByComponents(
        components::Name("box"));
      EXPECT_NE(kNullEntity, entity);

      auto poseComp = _ecm.Component<components::Pose>(entity);
      ASSERT_NE(nullptr, poseComp);

      // Move box every 500 ms
      if (_info.iterations % 500 == 0)
      {
        auto pose = poseComp->Data();
        pose.Pos().X() += 0.5;
        poseComp->SetData(pose,
            [](const math::Pose3d &, const math::Pose3d &){return true;});
        boxMoveCount++;
      }

      preUpdateCount++;
      EXPECT_EQ(_info.iterations, preUpdateCount);
    });

  testSystem.OnPostUpdate(
    [&](const sim::UpdateInfo &_info,
        const sim::EntityComponentManager &_ecm)
    {
      auto actorEntity = _ecm.EntityByComponents(
        components::Name("walker"));
      EXPECT_NE(kNullEntity, actorEntity);

      auto targetEntity = _ecm.EntityByComponents(
        components::Name("box"));
      EXPECT_NE(kNullEntity, targetEntity);

      auto animNameComp =
          _ecm.Component<components::AnimationName>(actorEntity);
      ASSERT_NE(nullptr, animNameComp);
      EXPECT_EQ("walking", animNameComp->Data());

      // Animation time is always increasing
      auto animTimeComp =
          _ecm.Component<components::AnimationTime>(actorEntity);
      ASSERT_NE(nullptr, animTimeComp);

      // Actor pose is fixed to zero X/Y and initial Z
      auto actorPoseComp = _ecm.Component<components::Pose>(actorEntity);
      ASSERT_NE(nullptr, actorPoseComp);
      EXPECT_EQ(math::Pose3d(0, 0, 1, 0, 0, 0), actorPoseComp->Data());

      // Target is moving
      auto targetPoseComp = _ecm.Component<components::Pose>(targetEntity);
      ASSERT_NE(nullptr, targetPoseComp);
      EXPECT_DOUBLE_EQ(1.0 + static_cast<int>(_info.iterations / 500) * 0.5,
          targetPoseComp->Data().Pos().X());

      // Actor trajectory pose X increases to follow target
      auto actorTrajPoseComp = _ecm.Component<components::TrajectoryPose>(
          actorEntity);
      ASSERT_NE(nullptr, actorTrajPoseComp);

      // Actor is behind box, respecting min_distance and never staying too far
      auto diff = targetPoseComp->Data().Pos() -
                  actorTrajPoseComp->Data().Pos();
      EXPECT_GE(diff.X(), 1.0) << _info.iterations;
      EXPECT_LE(diff.X(), 1.8) << _info.iterations;

      postUpdateCount++;
      EXPECT_EQ(_info.iterations, postUpdateCount);
    });
  server.AddSystem(testSystem.systemPtr);

  unsigned int iterations{400};
  server.Run(true /* blocking */, iterations, false /* paused */);
  EXPECT_EQ(iterations, preUpdateCount);
  EXPECT_EQ(iterations, postUpdateCount);
  EXPECT_EQ(iterations / 500, boxMoveCount);
}

// Run multiple times
INSTANTIATE_TEST_SUITE_P(ServerRepeat, FollowActorTest,
    ::testing::Range(1, 2));<|MERGE_RESOLUTION|>--- conflicted
+++ resolved
@@ -46,16 +46,10 @@
 {
   public: Relay()
   {
-<<<<<<< HEAD
-    auto plugin = loader.LoadPlugin("libMockSystem.so",
-                                "gz::sim::MockSystem",
-                                nullptr);
-=======
     sdf::Plugin sdfPlugin;
     sdfPlugin.SetFilename("libMockSystem.so");
-    sdfPlugin.SetName("ignition::gazebo::MockSystem");
+    sdfPlugin.SetName("gz::sim::MockSystem");
     auto plugin = loader.LoadPlugin(sdfPlugin);
->>>>>>> f39bc25d
     EXPECT_TRUE(plugin.has_value());
 
     this->systemPtr = plugin.value();
