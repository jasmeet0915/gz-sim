\page battery Battery

The battery system keeps track of the battery charge on a robot model.

Currently, one battery per model is supported. When the battery drains
completely, all joints of the corresponding model are turned off, meaning joint
forces are set to 0.

All logic for battery consumption are encapsulated in a plugin.


## A perfect battery

An ideal battery has a constant voltage while discharging and no internal
resistance. Here's a minimum example of a perfect battery that can be added to
a model:

```{.xml}
<model>
  ...
  <plugin filename="gz-sim-linearbatteryplugin-system"
        name="gz::sim::systems::LinearBatteryPlugin">
        <!--Li-ion battery spec from LIR18650 datasheet-->
        <battery_name>linear_battery</battery_name>
        <voltage>4.2</voltage>
        <open_circuit_voltage_constant_coef>4.2</open_circuit_voltage_constant_coef>
        <open_circuit_voltage_linear_coef>-2.0</open_circuit_voltage_linear_coef>
        <initial_charge>2.5</initial_charge>
        <capacity>2.5 </capacity>
        <resistance>0.07</resistance>
        <smooth_current_tau>2.0</smooth_current_tau>
        <enable_recharge>false</enable_recharge>
        <charging_time>3.0</charging_time>
        <soc_threshold>0.51</soc_threshold>
        <!-- Consumer-specific -->
        <power_load>2.1</power_load>
        <start_on_motion>true</start_on_motion>
      </plugin>
  ...
</model>
```
`<power_load>` is a consumer-specific parameter. You can set this to a
high value to see what happens when the battery drains. All others are
properties of the battery.

Next, you can find a description of the SDF parameters used:

* `<battery_name>`: The name of the battery.

* `<voltage>`: Initial voltage of the battery (V).

* `<open_circuit_voltage_constant_coef>`: Voltage at full charge (V).

* `<capacity>`: Total charge that the battery can hold (Ah).

* `<power_load>`: Power load on battery (W).

<<<<<<< HEAD
* `<fix_issue_225>`: As reported [here](https://github.com/gazebosim/gz-sim/issues/225),
there are some issues affecting batteries in Gazebo Blueprint and Citadel.
This parameter fixes the issues. Feel free to omit the parameter if you have
legacy code and want to preserve the old behavior.
=======
* `<start_draining>`: Start draining battery from the begining of the
simulation. If this is not set the battery draining can only be started
through the topics set through .
>>>>>>> 330eaf2f

* `<start_power_draining_topic>`: Topic(s) that can be used to start
power draining.

* `<stop_power_draining_topic>`: Topic(s) that can be used to stop power
draining.

* `<fix_issue_225>`: As reported
[here](https://github.com/gazebosim/gz-sim/issues/225), there are some issues
affecting batteries in Ignition Blueprint and Citadel. This parameter fixes the
issues. Feel free to omit the parameter if you have legacy code and want to
preserve the old behavior.

When setting the `<capacity>`, `<voltage>` of the battery and its
`<power_load>`, keep in mind the following formula:

`battery_runtime` (hours) = `<capacity>` * `<voltage>` / `<power_load>`

### Known limitations

If `<fix_issue_225>` is not set, the battery drains at a faster (100x) rate.
In this case, the battery runtime should be calculated as follows:

`battery_runtime` (hours) = `<capacity>` * 
`<voltage>` / (`<power_load>` * 100)


## Try a more realistic battery

If you need to model a more realistic battery, you can use the following
advanced SDF parameters:

* `<open_circuit_voltage_linear_coef>`: Amount of voltage decrease when
no charge (V).

* `<initial_charge>`: Initial charge of the battery (Ah).

* `<resistance>`: Internal resistance (Ohm)

* `<smooth_current_tau>`: Coefficient for smoothing current.

Please, refer to the battery specification to set the advanced values.


## Charging

A battery can be charged if the SDF parameter `<enable_recharge>` is set to
true. Here are the relevant SDF parameters related with charging:

* `<enable_recharge>`: As mentioned, it should be `true` to enable recharging.

* `<charging_time>`: Hours taken to fully charge the battery. Keep in mind that
this value assumes no battery load while charging. If the battery is under
load, it will take a longer time to recharge.

* `<recharge_by_topic>`: If true, the start/stop signals for recharging the
battery will also be available via topics. The regular Gazebo services will
still be available.

<<<<<<< HEAD
By default, two Gazebo Transport services are available for managing charging:
=======
By default, two Ignition Transport services are available for managing
charging:
>>>>>>> 330eaf2f

* `/model/<model_name>/battery/<battery_name>/recharge/start`:
Enable recharging.
* `/model/<model_name>/battery/<battery_name>/recharge/stop`:
Disable recharging.

Both services accept an `gz::msgs::Boolean` parameter.

## Try out an example

A battery has been added to a demo world, which can be run using:

```
gz sim -v 4 linear_battery_demo.sdf -z 1000000
```

<<<<<<< HEAD
The blue vehicle on the left has a battery, while the one on the right does not. When the battery drains, the corresponding vehicle stops moving. Please, see
`gz-sim/examples/worlds/linear_battery_demo.sdf`, where you can
=======
The blue vehicle on the left has a battery, while the one on the right does
not.  When the battery drains, the corresponding vehicle stops moving. Please,
see `ign-gazebo/examples/worlds/linear_battery_demo.sdf`, where you can
>>>>>>> 330eaf2f
find the commands to visualize the state of the battery, as well as commands to
start and stop the recharging.


To control the vehicles with keyboard, run

```
cd gz-sim/examples/standalone/keyboard
mkdir build && cd build
cmake .. && make
./keyboard ../keyboard.sdf
```
See more about the usage of the keyboard plugin in
`examples/standalone/keyboard/README.md`.

## Creating battery consumers from other systems

You can easily create battery consumers from other systems by creating a
consumer entity that holds a `BatteryPowerLoad` component. 

### Example of the Thruster system as a battery consumer

It is entirely up to the developer to set the means and ways to calculate
the power load of the system and the options for future users of the system.
Basically all the system needs to do is to set up an entity and add the
`BatteryPowerLoad` component with the corresponding information, the rest is
up to the developer. However the `Thruster` system is a good example of how to
make a system consume power from a certain battery.

The way the `Thruster` system allows users to set it as a battery consumer is
through the options `<power_load>` and `<battery_name>`. Through these options
the system user can set how much power load should the system consume and which
battery should it use. Take note that, with this approach of identifying
batteries the user would have to ensure that the battery names are unique
within the system.

#### Configure step

At the configure step the parameters are read and saved:

```
  if (_sdf->HasElement("power_load"))
  {
    if (!_sdf->HasElement("battery_name"))
    {
      ignerr << "Specified a <power_load> but missing <battery_name>."
          "Specify a battery name so the power load can be assigned to it."
          << std::endl;
    }
    else
    {
      this->dataPtr->powerLoad = _sdf->Get<double>("power_load");
      this->dataPtr->batteryName = _sdf->Get<std::string>("battery_name");
    }
  }
```

Note that both are required, if no `power_load` present then `battery_name` is
ignored and if no `battery_name` is there when a `power_load` is set an error
will be thrown asking for this parameter.

#### PreUpdate step

During this step and only for one time the battery consumer will be set. This
is done in this step instead of doing it in the configure step to avoid race
conditions and make sure all the batteries are ready. The `batteryInitialized`
makes sure the initialization only happens once.

```
  // Intit battery consumption if it was set
  if (!this->dataPtr->batteryName.empty() &&
      !this->dataPtr->batteryInitialized)
  {
    this->dataPtr->batteryInitialized = true;
    ...
```

The battery entity is searched using the `ecm` and saved
to later add the info to the `BatteryPowerLoad` component.

```
    // Check that a battery exists with the specified name
    Entity batteryEntity;
    int numBatteriesWithName = 0;
    _ecm.Each<components::BatterySoC, components::Name>(
      [&](const Entity &_entity,
        const components::BatterySoC */*_BatterySoC*/,
        const components::Name *_name)->bool
      {
        if (this->dataPtr->batteryName == _name->Data())
        {
          ++numBatteriesWithName;
          batteryEntity = _entity;
        }
        return true;
      });
```

Some errors are thrown if no batteries or more than one batteries
are found with the specified name.

```
   if (numBatteriesWithName == 0)
    {
      ignerr << "Can't assign battery consumption to battery: ["
             << this->dataPtr->batteryName << "]. No batteries"
             "were found with the given name." << std::endl;
      return;
    }
    if (numBatteriesWithName > 1)
    {
      ignerr << "More than one battery found with name: ["
             << this->dataPtr->batteryName << "]. Please make"
             "sure battery names are unique within the system."
             << std::endl;
      return;
    }
```

Note that in this example the name is used to uniquely identify
a battery within a system but it is up to the developer to use any
other means they consider adequate. I.e. some sort of hierarchy can
be enforced in the system to help identify batteries using this hierarchy.

Finally, the consumer entity is created and the power load and battery
info added to its `BatteryPowerLoad` component:

```
    // Create the battery consumer entity and its component
    this->dataPtr->consumerEntity = _ecm.CreateEntity();
    components::BatteryPowerLoadInfo batteryPowerLoadInfo{
        batteryEntity, this->dataPtr->powerLoad};
    _ecm.CreateComponent(this->dataPtr->consumerEntity,
        components::BatteryPowerLoad(batteryPowerLoadInfo));
    _ecm.SetParentEntity(this->dataPtr->consumerEntity, batteryEntity);
  }
```

The `consumerEntity` is saved in case it has to be modified or even
deleted in the future. If a developer wants to change the power load they
just need to modify the component, setting it to 0 will stop the consumer
effect on the battery. Another option is to entirely delete the consumer
entity.

The battery plugin basically checks for entities with a `BatteryPowerLoad`
component and uses that information to calculate the total battery consumption
before the draining step happens. By modifying the values and quantities of
entities with `BatteryPowerLoad` components developers can add, modify and 
remove battery consumers from the different batteries available in a system.

## Known Issues

* The rate of consumption should be affected by torque. For example, going
uphill should consume more power than going downhill.<|MERGE_RESOLUTION|>--- conflicted
+++ resolved
@@ -55,16 +55,14 @@
 
 * `<power_load>`: Power load on battery (W).
 
-<<<<<<< HEAD
 * `<fix_issue_225>`: As reported [here](https://github.com/gazebosim/gz-sim/issues/225),
 there are some issues affecting batteries in Gazebo Blueprint and Citadel.
 This parameter fixes the issues. Feel free to omit the parameter if you have
 legacy code and want to preserve the old behavior.
-=======
+
 * `<start_draining>`: Start draining battery from the begining of the
 simulation. If this is not set the battery draining can only be started
 through the topics set through .
->>>>>>> 330eaf2f
 
 * `<start_power_draining_topic>`: Topic(s) that can be used to start
 power draining.
@@ -88,7 +86,7 @@
 If `<fix_issue_225>` is not set, the battery drains at a faster (100x) rate.
 In this case, the battery runtime should be calculated as follows:
 
-`battery_runtime` (hours) = `<capacity>` * 
+`battery_runtime` (hours) = `<capacity>` *
 `<voltage>` / (`<power_load>` * 100)
 
 
@@ -124,12 +122,7 @@
 battery will also be available via topics. The regular Gazebo services will
 still be available.
 
-<<<<<<< HEAD
 By default, two Gazebo Transport services are available for managing charging:
-=======
-By default, two Ignition Transport services are available for managing
-charging:
->>>>>>> 330eaf2f
 
 * `/model/<model_name>/battery/<battery_name>/recharge/start`:
 Enable recharging.
@@ -146,14 +139,9 @@
 gz sim -v 4 linear_battery_demo.sdf -z 1000000
 ```
 
-<<<<<<< HEAD
-The blue vehicle on the left has a battery, while the one on the right does not. When the battery drains, the corresponding vehicle stops moving. Please, see
-`gz-sim/examples/worlds/linear_battery_demo.sdf`, where you can
-=======
 The blue vehicle on the left has a battery, while the one on the right does
 not.  When the battery drains, the corresponding vehicle stops moving. Please,
-see `ign-gazebo/examples/worlds/linear_battery_demo.sdf`, where you can
->>>>>>> 330eaf2f
+see `gz-sim/examples/worlds/linear_battery_demo.sdf`, where you can
 find the commands to visualize the state of the battery, as well as commands to
 start and stop the recharging.
 
@@ -172,7 +160,7 @@
 ## Creating battery consumers from other systems
 
 You can easily create battery consumers from other systems by creating a
-consumer entity that holds a `BatteryPowerLoad` component. 
+consumer entity that holds a `BatteryPowerLoad` component.
 
 ### Example of the Thruster system as a battery consumer
 
@@ -301,7 +289,7 @@
 The battery plugin basically checks for entities with a `BatteryPowerLoad`
 component and uses that information to calculate the total battery consumption
 before the draining step happens. By modifying the values and quantities of
-entities with `BatteryPowerLoad` components developers can add, modify and 
+entities with `BatteryPowerLoad` components developers can add, modify and
 remove battery consumers from the different batteries available in a system.
 
 ## Known Issues
