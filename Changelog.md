--- conflicted
+++ resolved
@@ -2,16 +2,11 @@
 
 ### Ignition Gazebo 0.1.0
 
-<<<<<<< HEAD
-1. Added basic System class
-    * [Pull request 2](https://bitbucket.org/ignitionrobotics/ign-gazebo/pull-request/2)
-=======
 1. Remove some build dependencies.
     * [Pull request 6](https://bitbucket.org/ignitionrobotics/ign-gazebo/pull-request/6)
 
 1. Added basic Entity class.
     * [Pull request 3](https://bitbucket.org/ignitionrobotics/ign-gazebo/pull-request/3)
->>>>>>> aac62e08
 
-1. Added basic Entity class
-    * [Pull request 1](https://bitbucket.org/ignitionrobotics/ign-gazebo/pull-request/1)+1. Added a basic System class.
+    * [Pull request 4](https://bitbucket.org/ignitionrobotics/ign-gazebo/pull-request/4)