--- conflicted
+++ resolved
@@ -2,10 +2,8 @@
 
 ### Ignition Gazebo 0.1.0
 
-<<<<<<< HEAD
 1. Added basic System and Entity classes along with a Server and simple
    executable.
-=======
+
 1. Added basic Entity class.
->>>>>>> 698f1f06
     * [Pull request 3](https://bitbucket.org/ignitionrobotics/ign-gazebo/pull-request/3)